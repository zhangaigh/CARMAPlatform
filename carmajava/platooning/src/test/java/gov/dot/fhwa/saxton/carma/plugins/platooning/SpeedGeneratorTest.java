--- conflicted
+++ resolved
@@ -63,15 +63,6 @@
                                        mockRouteService, mock(IMobilityRouter.class), mock(IConflictDetector.class),
                                        mock(ITrajectoryConverter.class), mock(ILightBarManager.class),
                                        mock(TrackingService.class));
-<<<<<<< HEAD
-        when(mockPlugin.getTimeHeadway()).thenReturn(1.0);
-        when(mockPlugin.getStandStillGap()).thenReturn(5.0);
-        when(mockPlugin.getKpPID()).thenReturn(1.0);
-        when(mockPlugin.getKiPID()).thenReturn(0.0);
-        when(mockPlugin.getKdPID()).thenReturn(-0.5);
-        when(mockPlugin.getPlatoonManager()).thenReturn(mockManager);
-        when(mockPlugin.getCmdSpeedMaxAdjustment()).thenReturn(10.0);
-=======
         mockPlugin.timeHeadway = 1.0;
         mockPlugin.standStillHeadway = 5.0;
         mockPlugin.kpPID = 1.0;
@@ -80,7 +71,6 @@
         mockPlugin.platoonManager = mockManager;
         mockPlugin.cmdSpeedMaxAdjustment = 10.0;
         mockPlugin.maxAccel = 2.5;
->>>>>>> 100c76e3
         when(mockPlugin.getLastSpeedCmd()).thenReturn(10.0);
     }
     
