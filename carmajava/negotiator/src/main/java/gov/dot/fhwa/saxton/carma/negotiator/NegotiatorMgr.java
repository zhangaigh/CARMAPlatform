--- conflicted
+++ resolved
@@ -81,7 +81,7 @@
     mobGreetOutPub = connectedNode.newPublisher("mobility_greeting_outbound",cav_msgs.MobilityGreeting._TYPE);
     mobIntroOutPub = connectedNode.newPublisher("mobility_intro_outbound",   cav_msgs.MobilityIntro._TYPE);
     mobPlanOutPub  = connectedNode.newPublisher("mobility_plan_outbound",    cav_msgs.MobilityPlan._TYPE);
-    timeDelay  = connectedNode.getParameterTree().getInteger("~sleep_duration", 5000);
+    timeDelay      = connectedNode.getParameterTree().getInteger("~sleep_duration", 5000);
 
     mobAckInSub = connectedNode.newSubscriber("mobility_ack_inbound", cav_msgs.MobilityAck._TYPE);
     mobAckInSub.addMessageListener(new MessageListener<cav_msgs.MobilityAck>() {
@@ -131,32 +131,12 @@
         if (systemReady) {
             //This is a test for Mobility Introduction message
             MobilityIntro introMsg = mobIntroOutPub.newMessage();
-<<<<<<< HEAD
-            byte[] hostId = new byte[16];
-            Arrays.fill(hostId, (byte) 1);
-            introMsg.getHeader().setSenderId(ChannelBuffers.copiedBuffer(ByteOrder.LITTLE_ENDIAN, hostId));
-            byte[] targetId = new byte[16];
-            Arrays.fill(targetId, (byte) 0);
-            introMsg.getHeader().setRecipientId(ChannelBuffers.copiedBuffer(ByteOrder.LITTLE_ENDIAN, targetId));
-            byte[] planId = new byte[16];
-            Arrays.fill(planId, (byte) 2);
-            introMsg.getHeader().setPlanId(ChannelBuffers.copiedBuffer(ByteOrder.LITTLE_ENDIAN, planId));
-            introMsg.getHeader().getTimestamp().setYear((short) 2010);
-            introMsg.getHeader().getTimestamp().setMonth((byte) 2);
-            introMsg.getHeader().getTimestamp().setDay((byte) 1);
-            introMsg.getHeader().getTimestamp().setHour((byte) 0);
-            introMsg.getHeader().getTimestamp().setMinute((byte) 0);
-            introMsg.getHeader().getTimestamp().setSecond(0);
-            introMsg.getMyEntityType().setType((BasicVehicleClass.DEFAULT_PASSENGER_VEHICLE));
-            introMsg.setMyRoadwayLink("[Test Road]");
-=======
             introMsg.getHeader().setSenderId("00000000-0000-0000-0000-000000000000");
             introMsg.getHeader().setRecipientId("00000000-0000-0000-0000-000000000000");
             introMsg.getHeader().setPlanId("00000000-0000-0000-0000-000000000000");
             introMsg.getHeader().setTimestamp(System.currentTimeMillis());
             introMsg.getMyEntityType().setType(BasicVehicleClass.DEFAULT_PASSENGER_VEHICLE);
             introMsg.setMyRoadwayLink("[Test track]");
->>>>>>> 5b64bbb3
             introMsg.setMyRoadwayLinkPosition((short) 2);
             introMsg.setMyLaneId((byte) 1);
             introMsg.setForwardSpeed((float) 0.2);
