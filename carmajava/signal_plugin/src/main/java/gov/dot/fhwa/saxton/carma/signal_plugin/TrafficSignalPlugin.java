/*
 * Copyright (C) 2018 LEIDOS.
 *
 * Licensed under the Apache License, Version 2.0 (the "License"); you may not
 * use this file except in compliance with the License. You may obtain a copy of
 * the License at
 *
 * http://www.apache.org/licenses/LICENSE-2.0
 *
 * Unless required by applicable law or agreed to in writing, software
 * distributed under the License is distributed on an "AS IS" BASIS, WITHOUT
 * WARRANTIES OR CONDITIONS OF ANY KIND, either express or implied. See the
 * License for the specific language governing permissions and limitations under
 * the License.
 */

package gov.dot.fhwa.saxton.carma.signal_plugin;

import java.util.ArrayList;
import java.util.Collections;
import java.util.HashMap;
import java.util.LinkedList;
import java.util.List;
import java.util.Map;
import java.util.PriorityQueue;
import java.util.Queue;
import java.util.Map.Entry;
import java.util.concurrent.atomic.AtomicBoolean;
import java.util.concurrent.atomic.AtomicLong;
import java.util.concurrent.atomic.AtomicReference;

import com.google.common.util.concurrent.AtomicDouble;

import org.joda.time.DateTime;
import org.ros.message.MessageFactory;
import org.ros.message.Time;
import org.ros.node.NodeConfiguration;
import org.ros.rosjava_geometry.Transform;
import org.ros.rosjava_geometry.Vector3;

import cav_msgs.GenericLane;
import cav_msgs.IntersectionState;
import cav_msgs.MovementEvent;
import cav_msgs.MovementState;
import cav_msgs.NodeListXY;
import cav_msgs.NodeOffsetPointXY;
import cav_msgs.NodeXY;
import cav_msgs.Position3D;
import cav_msgs.TrafficSignalInfo;
import cav_msgs.TrafficSignalInfoList;
import cav_msgs.UIInstructions;
import cav_srvs.GetTransform;
import cav_srvs.GetTransformRequest;
import cav_srvs.GetTransformResponse;
import geometry_msgs.TwistStamped;
import gov.dot.fhwa.saxton.carma.geometry.GeodesicCartesianConverter;
import gov.dot.fhwa.saxton.carma.geometry.cartesian.Point3D;
import gov.dot.fhwa.saxton.carma.guidance.ManeuverPlanner;
import gov.dot.fhwa.saxton.carma.guidance.arbitrator.TrajectoryPlanningResponse;
import gov.dot.fhwa.saxton.carma.guidance.maneuvers.IManeuver;
import gov.dot.fhwa.saxton.carma.guidance.maneuvers.IManeuverInputs;
import gov.dot.fhwa.saxton.carma.guidance.maneuvers.LongitudinalManeuver;
import gov.dot.fhwa.saxton.carma.guidance.maneuvers.ManeuverType;
import gov.dot.fhwa.saxton.carma.guidance.maneuvers.SlowDown;
import gov.dot.fhwa.saxton.carma.guidance.maneuvers.SpeedUp;
import gov.dot.fhwa.saxton.carma.guidance.maneuvers.SteadySpeed;
import gov.dot.fhwa.saxton.carma.guidance.plugins.AbstractPlugin;
import gov.dot.fhwa.saxton.carma.guidance.plugins.IStrategicPlugin;
import gov.dot.fhwa.saxton.carma.guidance.plugins.PluginServiceLocator;
import gov.dot.fhwa.saxton.carma.guidance.pubsub.IPublisher;
import gov.dot.fhwa.saxton.carma.guidance.pubsub.IService;
import gov.dot.fhwa.saxton.carma.guidance.pubsub.IServiceServer;
import gov.dot.fhwa.saxton.carma.guidance.pubsub.ISubscriber;
import gov.dot.fhwa.saxton.carma.guidance.pubsub.OnServiceResponseCallback;
import gov.dot.fhwa.saxton.carma.guidance.pubsub.TopicNotFoundException;
import gov.dot.fhwa.saxton.carma.guidance.trajectory.Trajectory;
import gov.dot.fhwa.saxton.carma.guidance.util.IntersectionData;
import gov.dot.fhwa.saxton.carma.guidance.util.trajectoryconverter.RoutePointStamped;
import gov.dot.fhwa.saxton.carma.signal_plugin.appcommon.Constants;
import gov.dot.fhwa.saxton.carma.signal_plugin.appcommon.DataElementHolder;
import gov.dot.fhwa.saxton.carma.signal_plugin.appcommon.DataElementKey;
import gov.dot.fhwa.saxton.carma.signal_plugin.appcommon.DoubleDataElement;
import gov.dot.fhwa.saxton.carma.signal_plugin.appcommon.GlidepathAppConfig;
import gov.dot.fhwa.saxton.carma.signal_plugin.appcommon.IntersectionCollectionDataElement;
import gov.dot.fhwa.saxton.carma.signal_plugin.appcommon.PhaseDataElement;
import gov.dot.fhwa.saxton.carma.signal_plugin.appcommon.SignalPhase;
import gov.dot.fhwa.saxton.carma.signal_plugin.appcommon.utils.GlidepathApplicationContext;
import gov.dot.fhwa.saxton.carma.signal_plugin.asd.IntersectionCollection;
import gov.dot.fhwa.saxton.carma.signal_plugin.asd.Lane;
import gov.dot.fhwa.saxton.carma.signal_plugin.asd.Location;
import gov.dot.fhwa.saxton.carma.signal_plugin.asd.map.MapMessage;
import gov.dot.fhwa.saxton.carma.signal_plugin.asd.spat.LaneSet;
import gov.dot.fhwa.saxton.carma.signal_plugin.asd.spat.Movement;
import gov.dot.fhwa.saxton.carma.signal_plugin.asd.spat.SpatMessage;
import gov.dot.fhwa.saxton.carma.signal_plugin.ead.EadAStar;
import gov.dot.fhwa.saxton.carma.signal_plugin.ead.PlanInterpolator;
import gov.dot.fhwa.saxton.carma.signal_plugin.ead.trajectorytree.CoarsePathNeighbors;
import gov.dot.fhwa.saxton.carma.signal_plugin.ead.trajectorytree.Node;
import gov.dot.fhwa.saxton.carma.signal_plugin.filter.PolyHoloA;
import j2735_msgs.MovementPhaseState;
import sensor_msgs.NavSatFix;
import std_msgs.Bool;
import std_srvs.SetBool;
import std_srvs.SetBoolRequest;
import std_srvs.SetBoolResponse;
import cav_msgs.RoadwayEnvironment;

/**
 * Top level class in the Traffic Signal Plugin that does trajectory planning through
 * signalized intersections. This is a port of the functionality developed under
 * the STOL I contract TO 17 and STOL II contract TO 13, Glidepath project.
 */
public class TrafficSignalPlugin extends AbstractPlugin implements IStrategicPlugin, IReplanHandle {

    private ISubscriber<TwistStamped> velocitySub;
    private ISubscriber<RoadwayEnvironment> obstacleSub;
    private IPublisher<TrafficSignalInfoList> trafficSignalInfoPub;
    private IPublisher<UIInstructions> uiInstructionsPub;
    private AtomicBoolean awaitingUserConfirmation = new AtomicBoolean(false);
    private static final String GO_BUTTON_SRVS = "/traffic_signal_plugin/go_button";
    private static final double ZERO_SPEED_NOISE = 0.04;	//speed threshold below which we consider the vehicle stopped, m/s
    private MessageFactory messageFactory = NodeConfiguration.newPrivate().getTopicMessageFactory();
    private static final int NUM_SIGNALS_ON_UI = 3;

    protected IService<GetTransformRequest, GetTransformResponse> getTransformClient;
    private Map<Integer, IntersectionData> intersections = Collections
            .synchronizedMap(new HashMap<Integer, IntersectionData>());
    private AtomicReference<Location> curPos = new AtomicReference<>(); // Only allowed to be null at startup
    private AtomicReference<TwistStamped> curVel = new AtomicReference<>();
    private gov.dot.fhwa.saxton.carma.signal_plugin.ead.Trajectory glidepathTrajectory;
    private PolyHoloA velFilter = new PolyHoloA();
    private EadAStar ead;
    private double operSpeedScalingFactor = 1.0;
    private double speedCommandQuantizationFactor = 0.1;
    private ITrafficSignalPluginCollisionChecker collisionChecker; // Collision checker responsible for tracking NCVs and providing collision checks capabilities
    private AtomicBoolean involvedInControl = new AtomicBoolean(false);
    private double popupOnRedTime;
    private static final double CM_PER_M = 100.0;
    private static final double MAX_DTSB = Integer.MAX_VALUE - 5.0; // Legacy Glidepath code returns Integer.MAX_VALUE for invalid dtsb. Add fudge factor for detecting it as a double

    private static final long LOOP_PERIOD = 100; // Plugin will loop at 10Hz
    private static final GeodesicCartesianConverter gcc = new GeodesicCartesianConverter();
    private TrafficSignalManeuverInputs pluginManeuverInputs; // Custom maneuver inputs used for planning
    private ManeuverPlanner pluginManeuverPlanner; // Maneuver planner used with pluginManeuverInputs for planning
    private double acceptableStopDistance;
    private double twiceAcceptableStopDistance;
    private double defaultSpeedLimit;
    private double defaultAccel;
    private GlidepathAppConfig appConfig;

    // Planning Variables
    private AtomicBoolean replanning = new AtomicBoolean(false);
    private AtomicReference<List<Node>> currentPlan = new AtomicReference<>();
    private AtomicDouble planStartingDowntrack = new AtomicDouble();


    public TrafficSignalPlugin(PluginServiceLocator psl) {
        super(psl);
        version.setName("Traffic Signal Plugin");
        version.setMajorRevision(1);
        version.setIntermediateRevision(0);
        version.setMinorRevision(0);
    }

    @Override
    public void onInitialize() {
        // load params

        // Pass params into GlidepathAppConfig
        appConfig = new GlidepathAppConfig(pluginServiceLocator.getParameterSource(), pluginServiceLocator.getRouteService());
        GlidepathApplicationContext.getInstance().setAppConfigOverride(appConfig);

        // Setup the collision checker
        // This must be done before callbacks are created
        if (appConfig.getBooleanValue("ead.handleNCV")) { // Check if we will handle NCVs
            this.collisionChecker = new ObjectCollisionChecker(
                this.pluginServiceLocator,
                new DefaultMotionPredictorFactory(appConfig),
                new PlanInterpolator(),
                this
            );
        } else { // Use No-Op collision checker if not handling NCVs
            this.collisionChecker = new NoCollisionChecker();
        }

        popupOnRedTime = appConfig.getDoubleValue("popupOnRedTime");

        // Initialize custom maneuver inputs
        IManeuverInputs platformInputs = pluginServiceLocator.getManeuverPlanner().getManeuverInputs();
        pluginManeuverInputs = new TrafficSignalManeuverInputs(platformInputs, appConfig.getDoubleValue("ead.response.lag"), appConfig.getDoubleValue("defaultAccel") + 1.0);
        pluginManeuverPlanner = new ManeuverPlanner(pluginServiceLocator.getManeuverPlanner().getGuidanceCommands(), pluginManeuverInputs);
        
        acceptableStopDistance = appConfig.getDoubleDefaultValue("ead.acceptableStopDistance", 6.0);

        twiceAcceptableStopDistance = 2.0 * acceptableStopDistance;
        defaultAccel = appConfig.getDoubleValue("defaultAccel");

        // Initialize Speed Filter
        velFilter.initialize(appConfig.getPeriodicDelay() * Constants.MS_TO_SEC); // TODO determine what the best value should be given we no longer use the periodic executor

        // log the key params here
        pluginServiceLocator.getV2IService().registerV2IDataCallback(this::handleNewIntersectionData);
        setAvailability(false);

        velocitySub = pluginServiceLocator.getPubSubService().getSubscriberForTopic("velocity", TwistStamped._TYPE);
        obstacleSub = pluginServiceLocator.getPubSubService().getSubscriberForTopic("roadway_environment", RoadwayEnvironment._TYPE);
        
        uiInstructionsPub = pluginServiceLocator.getPubSubService().getPublisherForTopic("ui_instructions", UIInstructions._TYPE);

        trafficSignalInfoPub = pluginServiceLocator.getPubSubService().getPublisherForTopic("traffic_signal_info", TrafficSignalInfoList._TYPE);

        pubSubService.createServiceServerForTopic(GO_BUTTON_SRVS, SetBool._TYPE, 
            (SetBoolRequest request, SetBoolResponse response) -> {

                //NOTE: awaitingUserConfirmation does not get set in this service response
                //      Instead, awaitingUserConfirmation will be set from true to false during evaluateAtStopping() when stoppedAtLight=false.
                if (request.getData()) { // If user acknowledged it is safe to continue

                    log.info("User confirmed: All Clear");

                    if (checkCurrentPhase(SignalPhase.GREEN)) { // If we are still in the green phase
                        // Notify the arbitrator we need to replan to continue through the intersection
                        log.info("Continuing at new green light");
                        triggerNewPlan(true);
                        response.setSuccess(true);
                        return;
                    } else {
                        log.info("Light not green despite user confirmation");
                        response.setMessage("Sorry, the light is no longer green. When it's safe to continue, please press the YES button.");
                        response.setSuccess(false);
                        return;
                    }

                } else { // User indicated it is not safe to continue
                    log.info("User said it is not safe to continue");
                    response.setMessage("When it's safe to continue, please press the YES button.");
                    response.setSuccess(false);
                    return;
                }

            }
        );

        try {
            getTransformClient = pubSubService.getServiceForTopic("get_transform", GetTransform._TYPE);
        } catch (TopicNotFoundException tnfe) {
            log.error("get_transform service cannot be found", tnfe);
            this.setActivation(false); // TODO is this the best way to handle this error?
        }

        log.info("STARTUP", "TrafficSignalPlugin has been initialized.");
    }

    /**
     * Add node offset to Lane object
     * 
     * @param lane Lane to add the offset to
     * @param x X value of the offset in meters
     * @param y Y value of the offset in meters
     */
    static private void addNodeOffset(Lane lane, Location ref, float x, float y) {
        lane.addNodeCm(ref, (int) (x * 100.0), (int) (y * 100.0));
    }

    /**
     * Convert IntersectionData instance into old Glidepath app object
     * @param data The {@class IntersectionData} instance to be converted
     * @return The map data from input converted into a Glidepath formatted object
     */
    static protected MapMessage convertMapMessage(IntersectionData data) {
        MapMessage map = new MapMessage();
        map.setContentVersion(data.getIntersectionGeometry().getRevision());
        map.setElevationsPresent(false);
        map.setOffsetsInDm(false);
        map.setIntersectionId(data.getIntersectionId());

        Position3D ref = data.getIntersectionGeometry().getRefPoint();
        Location refPoint = new Location(ref.getLatitude(), ref.getLongitude());
        map.setRefPoint(refPoint);

        // Convert lanes
        List<Lane> laneList = new ArrayList<>();
        for (GenericLane laneData : data.getIntersectionGeometry().getLaneList()) {
            Lane cnvLane = new Lane();
            cnvLane.setId(laneData.getLaneId());

            cnvLane.setApproach(laneData.getIngressApproachExists());
            cnvLane.setAttributes(0);

            if (data.getIntersectionGeometry().getLaneWidthExists()) {
                cnvLane.setWidth((int)(data.getIntersectionGeometry().getLaneWidth() * CM_PER_M));
            }

            if (laneData.getNodeList().getChoice() == NodeListXY.NODE_SET_XY) {
                for (NodeXY nodeBase : laneData.getNodeList().getNodes().getNodeSetXy()) {
                    NodeOffsetPointXY delta = nodeBase.getDelta();
                    switch (delta.getChoice()) {
                        case NodeOffsetPointXY.NODE_LATLON: // If the node is a lat/lon value
                            Location node = new Location(delta.getLatitude(),
                                    delta.getLongitude());
                            cnvLane.addNodeLatLon(node);
                            break;
                        default: // All other choices result in the same response
                            addNodeOffset(cnvLane, refPoint, delta.getX(), delta.getY());
                            break;
                    }
                }
            }

            laneList.add(cnvLane);
        }
        map.setLanes(laneList);

        return map;
    }

    /**
     * Convert IntersectionData instance into old Glidepath app object
     * @param data The {@class IntersectionData} instance to be converted
     * @return The SPAT data from input converted into a Glidepath formatted object
     */
    static protected SpatMessage convertSpatMessage(IntersectionData data) {
        IntersectionState state = data.getIntersectionState();
        if (state == null) {
            throw new IllegalArgumentException("convertSpatMessage called with null spat");
        }
        SpatMessage cnvSpat = new SpatMessage();

        cnvSpat.setContentVersion(state.getRevision());
        cnvSpat.setIntersectionId(state.getId().getId());

        cnvSpat.setStatus(state.getStatus().getIntersectionStatusObject());
        cnvSpat.setTimeStamp(DateTime.now()); // TODO: Improve estimation of data age

        List<Movement> movements = new ArrayList<>();
        for (MovementState movementData : state.getMovementList()) {
            Movement m = new Movement();

            for (GenericLane lane : data.getIntersectionGeometry().getLaneList()) {
                // Detect based on connectsTo
                if (lane.getConnectsToExists()) {
                    for (j2735_msgs.Connection connectsTo : lane.getConnectToList()) {
                        if (connectsTo.getSignalGroupExists()) {
                            if (connectsTo.getSignalGroup() == movementData.getSignalGroup()) {
                                    
                                // TODO Bad assumption: We are assuming that if there is any connection with the same signal group we can assume there is a straight path
                                    // TODO we still need to have this check but the data is not available in the current map messages
                                    // && connectsTo.getConnectingLane().getManeuverExists()
                                    // && (connectsTo.getConnectingLane().getManeuver().getAllowedManeuvers() | j2735_msgs.AllowedManeuvers.STRAIGHT) > 0) {
                                LaneSet lanes = new LaneSet(lane.getLaneId(), 0x01); // TODO: Detect maneuvers other
                                                                                     // than
                                                                                     // straight
                                m.addLaneSet(lanes);
                                break;
                            }
                        }
                    }
                }
            }

            if (movementData.getMovementEventList().size() > 0) {
                Queue<MovementEvent> sortedEvents = new PriorityQueue<>(
                    (MovementEvent m1, MovementEvent m2) -> {
                        if (!m1.getTimingExists())
                            return 1; // Put events without timing at the end
                        if (!m2.getTimingExists()) 
                            return -1; // Put events without timing at the end
                        return (int) (m1.getTiming().getMinEndTime() - m2.getTiming().getMinEndTime()); // Use the non-optional minEndTiming to sort events
                    }); 

                    sortedEvents.addAll(movementData.getMovementEventList()); // Sort the movement events by minEndTime

                    MovementEvent earliestEvent = sortedEvents.peek();
                    if (earliestEvent.getTimingExists() && earliestEvent.getTiming().getMaxEndTimeExists()) {
                        DateTime dt = DateTime.now();
                        long millisOfDay = dt.getMillisOfDay();
                        long millisToHourStart = dt.getHourOfDay() * 3600000L;
                        double secondInHour = (double)(millisOfDay - millisToHourStart) / 1000.0;
                        m.setMaxTimeRemaining(Math.max(0.0, earliestEvent.getTiming().getMaxEndTime() - secondInHour));
                        m.setMinTimeRemaining(Math.max(0.0, earliestEvent.getTiming().getMinEndTime() - secondInHour));
                        //TODO remove!!!!!
                        m.setMaxTimeRemaining(100.0);
                        m.setMinTimeRemaining(100.0);
                    }
                //TODO move this statment log.warn("Empty movement event list in spat for intersection id: " + state.getId().getId());
                
                int phase = sortedEvents.peek().getEventState().getMovementPhaseState();
                switch(phase) {
                    case j2735_msgs.MovementPhaseState.PERMISSIVE_MOVEMENT_ALLOWED: // Green light
                        m.setCurrentState(0x00000001);
                        break;
                    case j2735_msgs.MovementPhaseState.PROTECTED_CLEARANCE: // Yellow
                        m.setCurrentState(0x00000002);
                        break;
                    case j2735_msgs.MovementPhaseState.STOP_AND_REMAIN: // Red light
                        m.setCurrentState(0x00000004);
                        break;
                    default:
                        //log.warn("Unsupported signal phase: " + phase);
                        break;
                }
                // TODO remove!!!
                m.setCurrentState(0x00000001);
            }

            movements.add(m);
        }
        cnvSpat.setMovements(movements);

        return cnvSpat;
    }

    private void setPlan(List<Node> plan, double startingDowntrack) {
        synchronized (currentPlan) {
            currentPlan.set(plan);
            planStartingDowntrack.set(startingDowntrack);
        }
    }

    @Override
    public void triggerNewPlan(boolean availability) {
        log.info("Trying to request replan with availability: " + availability);
        if (replanning.compareAndSet(false, true)) {
            // Just return if the availability is false
            if (!availability) {
                setAvailability(availability);
                pluginServiceLocator.getArbitratorService().requestNewPlan();
                replanning.set(false);
                return;
            }

            log.info("Attempting Ead Plan");
            // Planning
            double currentDowntrack = pluginServiceLocator.getRouteService().getCurrentDowntrackDistance();
            double speedLimit = pluginServiceLocator.getRouteService().getSpeedLimitAtLocation(currentDowntrack).getLimit();
            DataElementHolder state = null;
            List<Node> eadResult = null;
            
            for (int i = 0; i < 3; i++) {
                state = getCurrentStateData(speedLimit);

                eadResult = generatePlan(state);
                if (eadResult != null) {
                    break;
                }
            }
            
            // Store the current plan
            DoubleDataElement startTime = (DoubleDataElement) state.get(DataElementKey.PLANNING_START_TIME);
            DoubleDataElement startDowntrack = (DoubleDataElement) state.get(DataElementKey.PLANNING_START_DOWNTRACK);

            setPlan(eadResult, startDowntrack.value());
            
            if (eadResult == null) {
                log.warn("Ead result was null requesting plan with no availability");
                setAvailability(false);
                pluginServiceLocator.getArbitratorService().requestNewPlan();
                return;
            }

            log.info("Ead result is path of size: " + eadResult.size());
            // Set the new plan as the current plan for collision checker
            collisionChecker.setHostPlan(eadResult, startTime.value(), startDowntrack.value());

            log.info("Planning Successful Requesting replan with availability: " + availability);
            setAvailability(availability);
            pluginServiceLocator.getArbitratorService().requestNewPlan();
        }
    }

    private List<Node> generatePlan(DataElementHolder state) {
        // Try 3 times to plan. With updated state data each time if needed. We will accept the first completed plan
        log.info("Requesting AStar plan with intersections: " + intersections.toString());

        try {
            // TODO remove this print after NCV handling is stable
            if (appConfig.getBooleanValue("ead.handleNCV")) {
                synchronized (collisionChecker) {
                    log.info("EAD", "NCV at start of planning");
                    for (Entry<Integer, List<RoutePointStamped>> prediction: ((ObjectCollisionChecker) collisionChecker).trackedLaneObjectsPredictions.entrySet()) {
                        String predictionText = "Prediction for id: " + prediction.getKey() + "\n";
                        for (RoutePointStamped p: prediction.getValue()) {
                            predictionText += p.toString() + "\n";
                        }
                        log.info("EAD", predictionText);
                    }
                    log.info("EAD", "Done NCV list");
                }
            }
            return glidepathTrajectory.plan(state); // TODO do we really need the trajectory object. It's purpose is 99% filled by the plugin
        } catch (Exception e) {
            log.error("Glidepath trajectory planning threw exception!", e);
        }
        return null;
    }

    /**
     * Callback receiver for new intersection data from {@link V2IService}
     */
    private void handleNewIntersectionData(List<IntersectionData> data) {
        synchronized (intersections) {
            // Get current intersection if available to compare for phase change
            Integer currentIntId = null;
            if (glidepathTrajectory != null) {
                List<gov.dot.fhwa.saxton.carma.signal_plugin.asd.IntersectionData> trackedIntersections = glidepathTrajectory.getSortedIntersections();
                if (trackedIntersections.size() > 0) {
                    currentIntId = trackedIntersections.get(0).intersectionId;
                }
            }

            boolean phaseChanged = false;
            boolean newIntersection = false;
            List<Integer> foundIds = new LinkedList<>();
            for (IntersectionData datum : data) {
                foundIds.add(datum.getIntersectionId()); // Track the visible intersection ids
                if (!intersections.containsKey(datum.getIntersectionId())) {
                    intersections.put(datum.getIntersectionId(), datum);
                    newIntersection = true;
                } else {
                    // If it is in the list, check to see if this has changed the phase
                    IntersectionData old = intersections.get(datum.getIntersectionId());
                    intersections.put(datum.getIntersectionId(), datum);

                    /**
                     * This code is looking like it's O(bad) asymptotic complexity in the worst
                     * case, but I'm not sure it's an issue as we're unlikely to experience very
                     * large numbers of movements in a single intersection. But in the event
                     * performance is an issue this might be a likely culprit to investigate.
                     * 
                     * -KR
                     */

                    // Walk through all the movements to compare
                    IntersectionState oldIntersectionState = old.getIntersectionState();
                    if (oldIntersectionState == null) {
                        log.warn("Intersection could not be processed because it has no state. Id: " + old.getIntersectionId());
                        continue;
                    }
                    
                    if (currentIntId != null && currentIntId != datum.getIntersectionId()) {
                        log.debug("Ignoring phase check for future intersection: " + datum.getIntersectionId());
                        continue;
                    }
                    phaseChangeCheckLoop: for (MovementState oldMov : oldIntersectionState.getMovementList()) {
                        for (MovementState newMov : datum.getIntersectionState().getMovementList()) {
                            if (oldMov.getSignalGroup() == newMov.getSignalGroup()) {
                                // If we find a shared movement, check the movement events for sameness

                                // ASSUMPTION: Phase states within a movement will always be reported in the same order
                                // There is no ID for an individual movement event within a movement, so I can only 
                                // compare different messages based on positional similarity.
                                for (int i = 0; i < oldMov.getMovementEventList().size(); i++) {
                                    if (i >= newMov.getMovementEventList().size()
                                            || (oldMov.getMovementEventList().get(i)
                                                    .getEventState().getMovementPhaseState() != newMov.getMovementEventList().get(i)
                                                    .getEventState().getMovementPhaseState() && newMov.getMovementEventList().get(i)
                                                    .getEventState().getMovementPhaseState() != MovementPhaseState.PROTECTED_CLEARANCE)) { // Do not replan on transition to yellow
                                        // Phase change detected, a replan will be needed
                                        phaseChanged = true; 
                                        break phaseChangeCheckLoop; // Break outer for loop labeled phaseChangeCheckLoop
                                    }

                                }
                            }
                        }
                    }
                }
            }

            // Remove expired intersections
            boolean deletedIntersection = intersections.entrySet().removeIf(entry -> !foundIds.contains(entry.getKey()));
            // Trigger new plan on phase change
            double dtsb = computeDtsb();
            boolean onMap = checkIntersectionMaps(dtsb);
            TwistStamped curTwist = curVel.get();
            double curSpeed = defaultSpeedLimit;
            if (curTwist != null) {
                curSpeed = curTwist.getTwist().getLinear().getX();
            }
            double maxStoppingDistance = (0.5 * curSpeed * curSpeed) / defaultAccel;
            double MIN_REPLANNING_DTSB = Math.max(twiceAcceptableStopDistance, 1.0 + maxStoppingDistance);

            if (!stoppedAtLight() && (phaseChanged || newIntersection || deletedIntersection) && onMap && dtsb > MIN_REPLANNING_DTSB) {
                log.info("Requesting new plan with causes - PhaseChanged: " + phaseChanged 
                    + " NewIntersection: " + newIntersection 
                    + " deletedIntersection: " + deletedIntersection
                    + " onMap: " + onMap);
                triggerNewPlan(true);
            }
        }
    }

    /**
     * Compute the DTSB value if we're on a known MAP message
     * 
     * @return Integer.MAX_VALUE if DTSB check fails for any reason
     */
    private double computeDtsb() {
        if (curPos.get() == null) { // NULL will only be present at startup and will never be assigned making this check thread safe.
            return MAX_DTSB; 
        }
        if (glidepathTrajectory == null) {
            return MAX_DTSB;
        }

        try {
            double dtsb = glidepathTrajectory.updateIntersections(convertIntersections(intersections), curPos.get());
            updateUISignals();
            if (dtsb >= MAX_DTSB) {
                log.debug("DTSB computation failed! Returning MAX_DTSB");
                return MAX_DTSB;
            }
            return dtsb;
        } catch (Exception e) {
            log.debug("DTSB computation failed!", e);
        }

        return MAX_DTSB;
    }

    /**
     * Helper function to update the Traffic Signal Plugin UI with new intersection data.
     * This function is meant to be called after a call to Trajectory.updateIntersections
     */
    private void updateUISignals() {
        TrafficSignalInfoList msg = trafficSignalInfoPub.newMessage();
        int displayCount = Math.min(NUM_SIGNALS_ON_UI, glidepathTrajectory.getSortedIntersections().size());
        for(int i = 0; i < displayCount; i++) {
            final TrafficSignalInfo signalMsg = intersectionDataToMsg(glidepathTrajectory.getSortedIntersections().get(i));
            msg.getTrafficSignalInfoList().add(signalMsg);
        }
        trafficSignalInfoPub.publish(msg);
    }

    /**
     * Helper function builds a TrafficSignalInfo message from IntersectionData
     * 
     * @param intersection The intersection to convert to a message
     * @return The fully defined message
     */
    private TrafficSignalInfo intersectionDataToMsg(gov.dot.fhwa.saxton.carma.signal_plugin.asd.IntersectionData intersection) {
        TrafficSignalInfo signalMsg = messageFactory.newFromType(TrafficSignalInfo._TYPE);
        signalMsg.setIntersectionId((short)intersection.intersectionId);
        signalMsg.setLaneId((short)intersection.laneId);
        signalMsg.setRemainingDistance((float)intersection.dtsb);
        signalMsg.setRemainingTime((short)intersection.timeToNextPhase);

        log.debug("UI Intersection: " + intersection.intersectionId + " dtsb: " + intersection.dtsb);
        
        if (intersection.currentPhase == null) {
            return signalMsg;
        }

        switch(intersection.currentPhase) {
            case GREEN: 
                signalMsg.setState(TrafficSignalInfo.GREEN);
                break;
            case YELLOW:
                signalMsg.setState(TrafficSignalInfo.YELLOW);
                break;
            case RED:
                signalMsg.setState(TrafficSignalInfo.RED);
                break;
            default: // Leave light off
                break;
        }

        return signalMsg;
    }

    private boolean checkIntersectionMaps(double dtsb) {
        return dtsb < MAX_DTSB;
    }
    /**
     * Check to see if we're on a MAP message
     * 
     * @return true, if we're on a MAP message, false O.W.
     */
    private boolean checkIntersectionMaps() {
        double dtsb = computeDtsb();
        log.info("Computed DTSB: " + dtsb);
        return dtsb < MAX_DTSB;
    }

    @Override
    public void onResume() {
        log.info("TrafficSignalPlugin trying to resume.");
        
        velocitySub.registerOnMessageCallback((msg) -> {
            curVel.set(msg);
            velFilter.addRawDataPoint(msg.getTwist().getLinear().getX());
        });

        defaultSpeedLimit = appConfig.getMaximumSpeed(0.0);
        ead = new EadAStar(collisionChecker);
        try {
            glidepathTrajectory = new gov.dot.fhwa.saxton.carma.signal_plugin.ead.Trajectory(ead);
        } catch (Exception e) {
            log.error("Unable to initialize EAD algorithm!!!", e);
            setAvailability(false);
            return;
        }
        pluginServiceLocator.getV2IService().registerV2IDataCallback(this::handleNewIntersectionData);
        log.info("TrafficSignalPlugin has resumed.");
    }

    @Override
    public void loop() throws InterruptedException {
        long tsStart = System.currentTimeMillis();

        // Update radar detection
        collisionChecker.updateObjects(obstacleSub.getLastMessage().getRoadwayObstacles());
        
        // Update vehicle position with most recent transform
        updateCurrentLocation();
        
        // Update state variables for stopping case
        evaluateStatesForStopping();
        
        long tsEnd = System.currentTimeMillis();
        long sleepDuration = Math.max(LOOP_PERIOD - (tsEnd - tsStart), 0);
        Thread.sleep(sleepDuration);
    }

    /**
     * Helper function to evaluate state variables for the stopping condition
     */
    private void evaluateStatesForStopping() {

        // We were stopped at a red light and now the light is green or will be in a few seconds
        boolean stoppedForLight = stoppedAtLight(); //Only set when inside planTrajectory method.
        boolean phaseIsGreen = checkCurrentPhase(SignalPhase.GREEN);
        boolean phaseIsGreenSoon = phaseIsGreen || checkCurrentPhaseAndRemainingTime(SignalPhase.RED, popupOnRedTime);

        if (stoppedForLight && phaseIsGreenSoon) {

            // If we have not requested acknowledgement from the user do it now
            if (awaitingUserConfirmation.compareAndSet(false, true)) {
                // Send user input request to get confirmation to continue
                askUserIfIntersectionIsClear();
                log.info("Requesting user confirmation");
            }
            else{
                log.info("Already waiting for confirmation.");
            }

        } else if (!stoppedForLight && awaitingUserConfirmation.compareAndSet(true,false)){
            // We are no longer waiting at the intersection
            // NOTE: stoppedForLight is only re-evaluated in planTrajectory(), so it will it will only be set from true to false at that time.
            // When stoppedForLight is no longer true (meaning vehicle is on the move again) AND awaitingUserConfirmation is true at the time,
            // then set awaitingUserConfirmation back to false and resume operation.
            log.info("Resuming operation after stop");
        }

    }
    /**
     * Helper function which gets the current lat/lon position of the vehicle's front bumper
     */
    private void updateCurrentLocation() {
        Transform earthToHostVehicle = getTransform("earth", "vehicle_front", Time.fromMillis(0));
        if (earthToHostVehicle == null) {
            log.warn("Failed to get transform from vehicle_front to earth");
            return;
        }
        Vector3 transInECEF = earthToHostVehicle.getTranslation();
        Point3D hostVehicleInECEF = new Point3D(transInECEF.getX(), transInECEF.getY(), transInECEF.getZ());
        gov.dot.fhwa.saxton.carma.geometry.geodesic.Location carmaLocation = gcc.cartesian2Geodesic(hostVehicleInECEF, Transform.identity());
        curPos.set(new Location(carmaLocation.getLatitude(), carmaLocation.getLongitude()));

        if (checkIntersectionMaps()) {
            if (involvedInControl.compareAndSet(false, true)) {
                log.info("On map and replanning");
                triggerNewPlan(true);
            }
        } else if (involvedInControl.compareAndSet(true, false)) {
            log.info("Off map requesting replan");

            // TODO handle this check better
            // used to be triggerNewPlan(false);
            setAvailability(false);
        }
    }

    /**
     * Helper function which sends a acknowledgement request to the UI which will request input from the user
     */
    private void askUserIfIntersectionIsClear() {
        UIInstructions uiMsg = uiInstructionsPub.newMessage();
        uiMsg.setType(UIInstructions.ACK_REQUIRED);
        uiMsg.setMsg("Is it safe to continue through intersection?");
        uiMsg.setResponseService(GO_BUTTON_SRVS);
        uiMsg.setStamp(Time.fromMillis(System.currentTimeMillis()));
        uiInstructionsPub.publish(uiMsg);
    }

    /**
     * Helper function returns true if the vehicle is currently stopped at a light based on an plan from this plugin
     * 
     * @return True if the current maneuver is a steady speed stop maneuver planned by this plugin
     */
    private boolean stoppedAtLight() {
        LongitudinalManeuver currentLongitudinalManeuver = (LongitudinalManeuver) pluginServiceLocator.getArbitratorService().getCurrentlyExecutingManeuver(ManeuverType.LONGITUDINAL);
        if (currentLongitudinalManeuver == null) {
            return false; // Can't be stopped at a light if we are not under automated control or in a complex maneuver which we would not have planned
        }
        
        return currentLongitudinalManeuver.getPlanner().equals(this) 
            && currentLongitudinalManeuver instanceof SteadySpeed
            && Math.abs(currentLongitudinalManeuver.getTargetSpeed()) < ZERO_SPEED_NOISE;
    }

    /**
     * Helper function returns true if the current phase of the nearest intersection is equal to the requested phase
     * 
     * @param phase The phase to check against
     * 
     * @return True if nearest intersection phase is equal to current phase
     */
    private boolean checkCurrentPhase(SignalPhase phase) {
        List<gov.dot.fhwa.saxton.carma.signal_plugin.asd.IntersectionData> sortedIntersections = glidepathTrajectory.getSortedIntersections();
        return !sortedIntersections.isEmpty() && sortedIntersections.get(0).currentPhase == phase;
    }

    /**
     * Helper function returns true if the current phase of the nearest intersection is equal to the requested phase
     * and there is less than or equal time remaining to the specified maxTimeRemaining
     * 
     * @param phase The phase to check against
     * @param maxTimeRemaining The max time allowed to be remaining in this phase for the function to return true
     * 
     * @return True if nearest intersection phase is equal to current phase and has less than or equal time remaining to maxTimeRemaining
     */
    private boolean checkCurrentPhaseAndRemainingTime(SignalPhase phase, double maxTimeRemaining) {
        List<gov.dot.fhwa.saxton.carma.signal_plugin.asd.IntersectionData> sortedIntersections = glidepathTrajectory.getSortedIntersections();
        return !sortedIntersections.isEmpty() 
            && sortedIntersections.get(0).currentPhase == phase
            && sortedIntersections.get(0).timeToNextPhase <= maxTimeRemaining;
    }

    @Override
    public void onSuspend() {
    	velocitySub.close();
    	obstacleSub.close();
        log.info("SignalPlugin has been suspended.");
    }

    @Override
    public void onTerminate() {
    }

    static protected List<gov.dot.fhwa.saxton.carma.signal_plugin.asd.IntersectionData> convertIntersections(
            Map<Integer, IntersectionData> data) {
        List<gov.dot.fhwa.saxton.carma.signal_plugin.asd.IntersectionData> out = new ArrayList<>();
        synchronized (data) {
            for (IntersectionData datum : data.values()) {
                gov.dot.fhwa.saxton.carma.signal_plugin.asd.IntersectionData converted = new gov.dot.fhwa.saxton.carma.signal_plugin.asd.IntersectionData();
                converted.map = convertMapMessage(datum);
                converted.intersectionId = converted.map.getIntersectionId();
                
                if (datum.getIntersectionState() != null) {
                    converted.spat = convertSpatMessage(datum);
                    //log.debug("Converted map message with no spat");
                }
            
                out.add(converted);
            }
        }

        return out;
    }

    /**
     * NOTE: This function assumes any requests to change the planning process (higher priority / longer trajectories) will be granted
     */
    @Override
    public TrajectoryPlanningResponse planTrajectory(Trajectory traj, double expectedStartSpeed) {
        log.info("Entered planTrajectory");

        // If we are stopped at a light we must stay stopped until user confirmation.
        boolean stoppedForLight = stoppedAtLight();
        boolean phaseIsGreen = checkCurrentPhase(SignalPhase.GREEN);
        if (stoppedForLight && !phaseIsGreen && awaitingUserConfirmation.get()) {
            // CHECK PLANNING PRIORITY
            if (!traj.getLongitudinalManeuvers().isEmpty()) {
                TrajectoryPlanningResponse tpr = new TrajectoryPlanningResponse();
                tpr.requestHigherPriority();
                return tpr;
            }
            SteadySpeed steadySpeed = new SteadySpeed(this);
            steadySpeed.setMaxAccel(pluginManeuverInputs.getMaxAccelLimit() * 2.0); // TODO determine if having twice the max accel is really ok

            steadySpeed.setSpeeds(0.0, 0.0);
            pluginManeuverPlanner.planManeuver(steadySpeed,
                    traj.getStartLocation(), traj.getEndLocation());
            
            traj.addManeuver(steadySpeed);
            replanning.set(false);
            return new TrajectoryPlanningResponse();
        }

<<<<<<< HEAD
=======
        // CHECK TRAJECTORY LENGTH
        double dtsb = computeDtsb();

        if (dtsb < MAX_DTSB) {
            double maxDTSB = dtsb;
            for (gov.dot.fhwa.saxton.carma.signal_plugin.asd.IntersectionData i: glidepathTrajectory.getSortedIntersections()) {
                if (maxDTSB < i.bestDTSB()) {
                    maxDTSB = i.bestDTSB();
                }
            }
            double planEndLocation = maxDTSB + (CoarsePathNeighbors.TYPICAL_INTERSECTION_WIDTH * 3.0);
            // DTSB computation successful, check to see if we can plan up to stop bar
            if (traj.getStartLocation() + ( planEndLocation / 0.7 ) > traj.getEndLocation()) {
                // Not enough distance to allow for proper glidepath execution
                TrajectoryPlanningResponse tpr = new TrajectoryPlanningResponse();
                tpr.requestLongerTrajectory(traj.getStartLocation() + (planEndLocation / 0.69)); // allow for some extra slack
                return tpr;
            }
        } else {
            log.info("Attempted to plan with bad dtsb value: " + dtsb + "will not plan");
            replanning.set(false);
            return new TrajectoryPlanningResponse();
        }

        log.info("DTSB within traj");

>>>>>>> 7ea3cc7c
        // CHECK PLANNING PRIORITY
        if (!traj.getLongitudinalManeuvers().isEmpty()) {
            TrajectoryPlanningResponse tpr = new TrajectoryPlanningResponse();
            tpr.requestHigherPriority();
            return tpr;
        }

        log.info("Granted highest planning priority");

        // See if valid plan is available
        List<Node> eadResult = currentPlan.get();

        if (eadResult == null) {
            log.warn("PlanTrajectory: Ead result is null");
            replanning.set(false);
            return new TrajectoryPlanningResponse();
        } else {
            log.info("PlanTrajectory: Ead result is path of size: " + eadResult.size());
        }

        // CHECK TRAJECTORY LENGTH

        // DTSB computation successful, check to see if we can plan up to stop bar
        double planLength = eadResult.get(eadResult.size() - 1).getDistanceAsDouble();
        if (traj.getStartLocation() + ( planLength / 0.7 ) > traj.getEndLocation()) {
            // Not enough distance to allow for proper glidepath execution
            TrajectoryPlanningResponse tpr = new TrajectoryPlanningResponse();
            tpr.requestLongerTrajectory(traj.getStartLocation() + (planLength / 0.69)); // allow for some extra slack
            return tpr;
        }

        log.info("DTSB within traj");



        /*
         * Optimization has been decided against due to complexities in trajectory behavior.
         * Will be re-explored if performance issues arise as a result of the way a trajectory
         * is constructed out of many small maneuvers
         * 
         * - KR
         */

        // OPTIMIZE NODES
        // List<Node> optimizedOutput = new ArrayList<>();

        /*if (eadResult.size() > 2) {
            Node prev = eadResult.get(0);
            optimizedOutput.add(prev);
            for (int i = 1; i < eadResult.size(); i++) {
                Node cur = eadResult.get(i);
                if (Math.abs(prev.getSpeedAsDouble() - cur.getSpeedAsDouble()) >= speedCommandQuantizationFactor
                        || i == eadResult.size() - 1) {
                    // If speed is above quantization threshold or point is last in series
                    optimizedOutput.add(cur);
                    prev = cur;
                }
            }
        } */

        // CONVERT AND INSERT MANEUVERS
        // TODO we should get the starting distance as current downtrack when starting to plan
        double startDist = planStartingDowntrack.get(); // TODO this change is not thread safe
        Node prev = null;
        for (Node cur : eadResult) {
            if (prev == null) {
                prev = cur;
            } else {
                if (Math
                        .abs(prev.getSpeedAsDouble() - cur.getSpeedAsDouble()) < speedCommandQuantizationFactor) {
                    SteadySpeed steadySpeed = new SteadySpeed(this);
                    steadySpeed.setMaxAccel(pluginManeuverInputs.getMaxAccelLimit() * 2.0); // TODO determine if having twice the max accel is really ok
                    
                    if (cur.getSpeedAsDouble() > speedCommandQuantizationFactor) {
                        steadySpeed.setSpeeds(cur.getSpeedAsDouble(), cur.getSpeedAsDouble());
                        pluginManeuverPlanner.planManeuver(steadySpeed,
                                startDist + prev.getDistanceAsDouble(), startDist + cur.getDistanceAsDouble());
                    } else {
                        // We're coming to a stop, so plan an indefinite length stop maneuver, to be
                        // overridden by replan later
                        steadySpeed.setSpeeds(0.0, 0.0);
                        pluginManeuverPlanner.planManeuver(steadySpeed,
                                startDist + prev.getDistanceAsDouble(), traj.getEndLocation());
                        
                        traj.addManeuver(steadySpeed);
                        break;
                    }

                    traj.addManeuver(steadySpeed);
                } else if (prev.getSpeedAsDouble() < cur.getSpeedAsDouble()) {
                    SpeedUp speedUp = new SpeedUp(this);
                    speedUp.setMaxAccel(pluginManeuverInputs.getMaxAccelLimit());
                    speedUp.setSpeeds(prev.getSpeedAsDouble(), cur.getSpeedAsDouble());
                    pluginManeuverPlanner.planManeuver(speedUp,
                            startDist + prev.getDistanceAsDouble(), startDist + cur.getDistanceAsDouble());
                    traj.addManeuver(speedUp);
                } else {
                    SlowDown slowDown = new SlowDown(this);
                    slowDown.setMaxAccel(pluginManeuverInputs.getMaxAccelLimit());
                    slowDown.setSpeeds(prev.getSpeedAsDouble(), cur.getSpeedAsDouble());
                    pluginManeuverPlanner.planManeuver(slowDown,
                            startDist + prev.getDistanceAsDouble(), startDist + cur.getDistanceAsDouble());
                    traj.addManeuver(slowDown);
                } 

                prev = cur;
            }
        }
        
        log.info("Planning complete");
        log.info("Added Maneuvers: " + traj.getLongitudinalManeuvers().toString());
        
        replanning.set(false);
        return new TrajectoryPlanningResponse();
    }

    private DataElementHolder getCurrentStateData(double operatingSpeed) {
        DataElementHolder state = new DataElementHolder();
        DoubleDataElement curSpeedElement;
        DoubleDataElement curAccelElement;
        DoubleDataElement operSpeedElem;
        DoubleDataElement vehicleLat;
        DoubleDataElement vehicleLon;
        DoubleDataElement planningStartTime;
        DoubleDataElement planningStartDowntrack;
        IntersectionCollectionDataElement icde;

        if (curVel.get() != null) {
            curSpeedElement = new DoubleDataElement(velFilter.getSmoothedValue());
            curAccelElement = new DoubleDataElement(velFilter.getSmoothedDerivative());
        } else {
            curSpeedElement = new DoubleDataElement(0.0);
            curAccelElement = new DoubleDataElement(0.0);
        }
        state.put(DataElementKey.SMOOTHED_SPEED, curSpeedElement);
        state.put(DataElementKey.ACCELERATION, curAccelElement);
        operSpeedElem = new DoubleDataElement(operatingSpeed * operSpeedScalingFactor); // NOTE: This field is used as the speed limit for Ead algorithm and does not support variables speed limits in a route
        state.put(DataElementKey.OPERATING_SPEED, operSpeedElem);

        Location curLoc = curPos.get();
        vehicleLat = new DoubleDataElement(curLoc.lat());
        vehicleLon = new DoubleDataElement(curLoc.lon());
        state.put(DataElementKey.LATITUDE, vehicleLat);
        state.put(DataElementKey.LONGITUDE, vehicleLon);

        IntersectionCollection ic = new IntersectionCollection();
        ic.intersections = convertIntersections(intersections);
        icde = new IntersectionCollectionDataElement(ic);
        state.put(DataElementKey.INTERSECTION_COLLECTION, icde);

        planningStartTime = new DoubleDataElement(pluginServiceLocator.getTimeProvider().getCurrentTimeSeconds());
        planningStartDowntrack = new DoubleDataElement(pluginServiceLocator.getRouteService().getCurrentDowntrackDistance());
        state.put(DataElementKey.PLANNING_START_TIME, planningStartTime);
        state.put(DataElementKey.PLANNING_START_DOWNTRACK, planningStartDowntrack);

        return state;
    }

    private Transform getTransform(String parentFrame, String childFrame, Time stamp) {
	    GetTransformRequest request = getTransformClient.newMessage();
	    request.setParentFrame(parentFrame);
	    request.setChildFrame(childFrame);
	    request.setStamp(stamp);

	    final GetTransformResponse[] response = new GetTransformResponse[1];
	    final boolean[] gotTransform = {false};

	    getTransformClient.call(request,
		    new OnServiceResponseCallback<GetTransformResponse>() {

			    @Override
			    public void onSuccess(GetTransformResponse msg) {
			    	if (msg.getErrorStatus() == GetTransformResponse.NO_ERROR
					    || msg.getErrorStatus() == GetTransformResponse.COULD_NOT_EXTRAPOLATE) {
					    response[0] = msg;
					    gotTransform[0] = true;
				    } else {
			    		log.warn("TRANSFORM", "Request for transform ParentFrame: " + request.getParentFrame() +
						    " ChildFrame: " + request.getChildFrame() + " returned ErrorCode: " + msg.getErrorStatus());
				    }
			    }

			    @Override
			    public void onFailure(Exception e) {
                    log.error("get_transform service call failed", e);
				    // TODO how to handle this case?
			    }

		    });

	    if(gotTransform[0]) {
	    	return Transform.fromTransformMessage(response[0].getTransform().getTransform());
	    } else {
	    	return null;
	    }
    }
}<|MERGE_RESOLUTION|>--- conflicted
+++ resolved
@@ -898,35 +898,6 @@
             return new TrajectoryPlanningResponse();
         }
 
-<<<<<<< HEAD
-=======
-        // CHECK TRAJECTORY LENGTH
-        double dtsb = computeDtsb();
-
-        if (dtsb < MAX_DTSB) {
-            double maxDTSB = dtsb;
-            for (gov.dot.fhwa.saxton.carma.signal_plugin.asd.IntersectionData i: glidepathTrajectory.getSortedIntersections()) {
-                if (maxDTSB < i.bestDTSB()) {
-                    maxDTSB = i.bestDTSB();
-                }
-            }
-            double planEndLocation = maxDTSB + (CoarsePathNeighbors.TYPICAL_INTERSECTION_WIDTH * 3.0);
-            // DTSB computation successful, check to see if we can plan up to stop bar
-            if (traj.getStartLocation() + ( planEndLocation / 0.7 ) > traj.getEndLocation()) {
-                // Not enough distance to allow for proper glidepath execution
-                TrajectoryPlanningResponse tpr = new TrajectoryPlanningResponse();
-                tpr.requestLongerTrajectory(traj.getStartLocation() + (planEndLocation / 0.69)); // allow for some extra slack
-                return tpr;
-            }
-        } else {
-            log.info("Attempted to plan with bad dtsb value: " + dtsb + "will not plan");
-            replanning.set(false);
-            return new TrajectoryPlanningResponse();
-        }
-
-        log.info("DTSB within traj");
-
->>>>>>> 7ea3cc7c
         // CHECK PLANNING PRIORITY
         if (!traj.getLongitudinalManeuvers().isEmpty()) {
             TrajectoryPlanningResponse tpr = new TrajectoryPlanningResponse();
