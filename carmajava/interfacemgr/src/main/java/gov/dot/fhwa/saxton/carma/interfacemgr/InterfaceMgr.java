--- conflicted
+++ resolved
@@ -16,12 +16,9 @@
 
 package gov.dot.fhwa.saxton.carma.interfacemgr;
 
-<<<<<<< HEAD
 import gov.dot.fhwa.saxton.carma.cav_msgs;
 import gov.dot.fhwa.saxton.carma.cav_srvs;
-=======
 import gov.dot.fhwa.saxton.carma.rosutils.SaxtonBaseNode;
->>>>>>> 3d4173b3
 import org.apache.commons.logging.Log;
 import org.ros.message.MessageListener;
 import org.ros.node.topic.Subscriber;
@@ -48,18 +45,12 @@
  *
  * Command line test: rosrun carma interfacemgr gov.dot.fhwa.saxton.carma.interfacemgr.InterfaceMgr
  */
-<<<<<<< HEAD
-public class InterfaceMgr extends AbstractNodeMain implements IInterfaceMgr {
+public class InterfaceMgr extends SaxtonBaseNode implements IInterfaceMgr {
+
     @Override
     public GraphName getDefaultNodeName() {
-=======
-public class InterfaceMgr extends SaxtonBaseNode {
-
-  @Override
-  public GraphName getDefaultNodeName() {
->>>>>>> 3d4173b3
-    return GraphName.of("interface_mgr");
-  }
+        return GraphName.of("interface_mgr");
+    }
 
     @Override
     public void onStart(final ConnectedNode connectedNode) {
