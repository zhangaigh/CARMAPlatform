/*
 * Copyright (C) 2018 LEIDOS.
 *
 * Licensed under the Apache License, Version 2.0 (the "License"); you may not
 * use this file except in compliance with the License. You may obtain a copy of
 * the License at
 *
 * http://www.apache.org/licenses/LICENSE-2.0
 *
 * Unless required by applicable law or agreed to in writing, software
 * distributed under the License is distributed on an "AS IS" BASIS, WITHOUT
 * WARRANTIES OR CONDITIONS OF ANY KIND, either express or implied. See the
 * License for the specific language governing permissions and limitations under
 * the License.
 */

package gov.dot.fhwa.saxton.carma.guidance.mobilityrouter;

import java.util.Collections;
import java.util.HashMap;
import java.util.LinkedList;
import java.util.List;
import java.util.Map;
import java.util.Map.Entry;
import java.util.concurrent.atomic.AtomicBoolean;

import org.ros.exception.RosRuntimeException;
import org.ros.node.ConnectedNode;

import cav_msgs.MobilityHeader;
import cav_msgs.MobilityOperation;
import cav_msgs.MobilityPath;
import cav_msgs.MobilityRequest;
import cav_msgs.MobilityResponse;
import gov.dot.fhwa.saxton.carma.guidance.GuidanceAction;
import gov.dot.fhwa.saxton.carma.guidance.GuidanceComponent;
import gov.dot.fhwa.saxton.carma.guidance.GuidanceState;
import gov.dot.fhwa.saxton.carma.guidance.GuidanceStateMachine;
import gov.dot.fhwa.saxton.carma.guidance.IStateChangeListener;
import gov.dot.fhwa.saxton.carma.guidance.TrackingService;
import gov.dot.fhwa.saxton.carma.guidance.arbitrator.Arbitrator;
import gov.dot.fhwa.saxton.carma.guidance.conflictdetector.ConflictSpace;
import gov.dot.fhwa.saxton.carma.guidance.conflictdetector.IConflictManager;
import gov.dot.fhwa.saxton.carma.guidance.plugins.IPlugin;
import gov.dot.fhwa.saxton.carma.guidance.plugins.PluginManager;
import gov.dot.fhwa.saxton.carma.guidance.pubsub.*;
import gov.dot.fhwa.saxton.carma.guidance.trajectory.TrajectoryExecutor;
import gov.dot.fhwa.saxton.carma.guidance.util.trajectoryconverter.ITrajectoryConverter;
import gov.dot.fhwa.saxton.carma.guidance.util.trajectoryconverter.RoutePointStamped;

/**
 * Mobility Message Routing Component for Guidance
 * <p>
 * Handles incoming MobilityResponse, MobilityPath, MobilityRequest, and MobilityOperations messages and 
 * route them to the appropriately registered handler callback based on the incoming messages strategy
 * string. Also handles ignoring messages not directed at the host vehicle.
 * <p>
 * Also handles publication of ACK/NACK responses to inbound MobilityRequest messages based on plugin
 * handler return codes.
 */
public class MobilityRouter extends GuidanceComponent implements IMobilityRouter, IStateChangeListener {

    private final String componentName = "MobilityRouter";
    //private IPublisher<MobilityRequest> bsmPublisher;
    private ISubscriber<MobilityRequest> requestSub;
    private ISubscriber<MobilityResponse> ackSub;
    private ISubscriber<MobilityOperation> operationSub;
    private ISubscriber<MobilityPath> pathSub;
    private IPublisher<MobilityResponse> ackPub;
    private Map<String, LinkedList<MobilityRequestHandler>> requestMap = Collections.synchronizedMap(new HashMap<>());
    private List<MobilityResponseHandler> ackList = Collections.synchronizedList(new LinkedList<>());
    private Map<String, LinkedList<MobilityOperationHandler>> operationMap = Collections.synchronizedMap(new HashMap<>());
    private Map<String, LinkedList<MobilityPathHandler>> pathMap = Collections.synchronizedMap(new HashMap<>());

    private PluginManager pluginManager;
    private TrajectoryExecutor trajectoryExecutor;
    private TrackingService trackingService;
    private String defaultConflictHandlerName = "";
    private IPlugin defaultConflictHandler;
    private IConflictManager conflictManager;
    private ITrajectoryConverter trajectoryConverter;
    private Arbitrator arbitrator;
    private String hostMobilityStaticId = "";
    private AtomicBoolean handleMobilityPath = new AtomicBoolean(true);
    private boolean isDisableMobilityPathCapabilityAcquired = false;
    private Object mutex = new Object();

    public MobilityRouter(GuidanceStateMachine stateMachine, IPubSubService pubSubService, ConnectedNode node,
     IConflictManager conflictManager, ITrajectoryConverter trajectoryConverter,
     TrajectoryExecutor trajectoryExecutor, TrackingService tracking) {
        super(stateMachine, pubSubService, node);
        this.conflictManager = conflictManager;
        this.trajectoryConverter = trajectoryConverter;
        this.trajectoryExecutor = trajectoryExecutor;
        this.trackingService = tracking;
        stateMachine.registerStateChangeListener(this);
    }


    public void setArbitrator(Arbitrator arbitrator) {
        this.arbitrator = arbitrator;
    }

    public void setPluginManager(PluginManager pluginManager) {
        this.pluginManager = pluginManager;
    }

    @Override
    public String getComponentName() {
        return componentName;
    }

    @Override
    public String getHostMobilityId() {
        return hostMobilityStaticId;
    }

    @Override
    public void onStartup() {
        log.info("Setting up subscribers");
        requestSub = pubSubService.getSubscriberForTopic("incoming_mobility_request", MobilityRequest._TYPE);
        ackSub = pubSubService.getSubscriberForTopic("incoming_mobility_response", MobilityResponse._TYPE);
        operationSub = pubSubService.getSubscriberForTopic("incoming_mobility_operation", MobilityOperation._TYPE);
        pathSub = pubSubService.getSubscriberForTopic("incoming_mobility_path", MobilityPath._TYPE);
        ackPub = pubSubService.getPublisherForTopic("outgoing_mobility_response", MobilityResponse._TYPE);

        requestSub.registerOnMessageCallback(this::handleMobilityRequest);
        ackSub.registerOnMessageCallback(this::handleMobilityResponse);
        operationSub.registerOnMessageCallback(this::handleMobilityOperation);
        pathSub.registerOnMessageCallback(this::handleMobilityPath);

        defaultConflictHandlerName = node.getParameterTree().getString("~default_mobility_conflict_handler", "Yield Plugin");
        hostMobilityStaticId = node.getParameterTree().getString("~vehicle_id", "");

        log.info("Setup complete");
    }

    @Override
    public void onSystemReady() {
        for (IPlugin p : pluginManager.getRegisteredPlugins()) {
            // Current constraint is that the default plugin must itself implement these interfaces
            if (p.getVersionInfo().componentName().equals(defaultConflictHandlerName)
            && p instanceof MobilityRequestHandler 
            && p instanceof MobilityPathHandler) {
                defaultConflictHandler = p;
                log.info("Detected default conflict handler: " + p.getVersionInfo());
            }
        }

        if (defaultConflictHandler == null) {
            log.warn("No default conflict handling strategy available! Platform will fail on first default conflict!!!");
        }
    }

    @Override
    public void onActive() {
        // NO-OP
    }

    @Override
    public void onEngaged() {
        // NO-OP
    }

    @Override
    public void onCleanRestart() {
        this.handleMobilityPath.set(true);
        requestMap = Collections.synchronizedMap(new HashMap<>());
        ackList = Collections.synchronizedList(new LinkedList<>());
        operationMap = Collections.synchronizedMap(new HashMap<>());
        pathMap = Collections.synchronizedMap(new HashMap<>());
    }

    @Override
    public void onDeactivate() {
        // NO-OP
    }
    
    private boolean isBroadcast(MobilityHeader header) {
        return header.getRecipientId().equals("");
    }

    /**
     * Handles the mobility request callback execution in a separate thread.
     * <p>
     * Also uses the plugin's returned {@link MobilityRequestResponse} value to determine how to proceed,
     * if nacked or ignored in special cases the path will not be added to the set of known paths in potential
     * conflict analysis.
     * 
     * @param handler the callback to be invoked in the background thread
     * @param msg The MobilityRequest message being handled
     * @param hasConflict True if the MobilityRequest message has a conflict that needs to be resolved, false o.w.
     * @param conflictSpace The spatial data describing the conflict
     */
    private void fireMobilityRequestCallback(MobilityRequestHandler handler, MobilityRequest msg, boolean hasConflict, ConflictSpace conflictSpace) {
        new Thread(() -> {
            MobilityRequestResponse resp = handler.handleMobilityRequestMessage(msg, hasConflict, conflictSpace);

            // Initialize the response message
            MobilityResponse respMsg = ackPub.newMessage();
            respMsg.getHeader().setPlanId(msg.getHeader().getPlanId());
            respMsg.getHeader().setRecipientId(msg.getHeader().getSenderId());
            respMsg.getHeader().setSenderId(hostMobilityStaticId);
            respMsg.getHeader().setSenderBsmId(trackingService.getCurrentBSMId());
            respMsg.getHeader().setTimestamp(System.currentTimeMillis());

            if (resp == MobilityRequestResponse.ACK) {
                List<RoutePointStamped> path = trajectoryConverter.messageToPath(msg.getTrajectory());
                conflictManager.addRequestedPath(path, msg.getHeader().getPlanId(), msg.getHeader().getSenderId());
                respMsg.setIsAccepted(true);
                ackPub.publish(respMsg);
            } else if (isBroadcast(msg.getHeader()) && resp == MobilityRequestResponse.NO_RESPONSE) {
                List<RoutePointStamped> path = trajectoryConverter.messageToPath(msg.getTrajectory());
                conflictManager.addRequestedPath(path, msg.getHeader().getPlanId(), msg.getHeader().getSenderId());
            } else if (resp == MobilityRequestResponse.NACK) {
                respMsg.setIsAccepted(false);
                ackPub.publish(respMsg);
            } // else don't send a response
        },
        "MobilityRequestHandlerCallback:" + handler.getClass().getSimpleName()).start();
    }

    /**
     * Handles the mobility response callback execution in a separate thread.
     * 
     * @param handler the callback to be invoked in the background thread
     * @param msg The MobilityResponse message being handled
     */
    private void fireMobilityResponseCallback(MobilityResponseHandler handler, MobilityResponse msg) {
        new Thread(() -> handler.handleMobilityResponseMessage(msg),
                "MobilityResponseHandlerCallback:" + handler.getClass().getSimpleName()).start();
    }

    /**
     * Handles the mobility operations callback execution in a separate thread.
     * 
     * @param handler the callback to be invoked in the background thread
     * @param msg The MobilityOperation message being handled
     */
    private void fireMobilityOperationCallback(MobilityOperationHandler handler, MobilityOperation msg) {
        new Thread(() -> handler.handleMobilityOperationMessage(msg),
                "MobilityOperationHandlerCallback:" + handler.getClass().getSimpleName()).start();
    }

    /**
     * Handles the mobility path callback execution in a separate thread.
     * 
     * @param handler the callback to be invoked in the background thread
     * @param msg The MobilityOperation message being handled
     * @param hasConflict True if the MobilityPath message has a conflict that needs to be resolved, false o.w.
     * @param conflictSpace The spatial data describing the conflict, null if has conflict is false
     */
    private void fireMobilityPathCallback(MobilityPathHandler handler, MobilityPath msg, boolean hasConflict,
			ConflictSpace conflictSpace) {
        new Thread(() -> {
            handler.handleMobilityPathMessageWithConflict(msg, hasConflict, conflictSpace);
        },
        "MobilityRequestHandlerCallback:" + handler.getClass().getSimpleName()).start();
	}


    /**
     * ROS messaging callback to be invoked upon receipt of an inbound MobilityRequest message
     * <p>
     * This method is responsible for ensuring that the inbound message is relevant to the host vehicle and analyzing
     * the path contained in the inbound message for any potential conflicts with the host vehicle's predicted path
     * prior to notifying any of the the registered callbacks of it's existence. If the message is not deemed relevant
     * or does not contain a conflict then no call is made.
     */
    private void handleMobilityRequest(MobilityRequest msg) {
        if (stateMachine.getState() != GuidanceState.ENGAGED) {
            return;
        }

        log.info("Handling incoming mobility request message: " + msg.getHeader().getPlanId() + " with strategy " + msg.getStrategy());

        if (!msg.getHeader().getRecipientId().equals(hostMobilityStaticId) && !isBroadcast(msg.getHeader())) {
            log.info("Message not destined for us, ignoring...");
            return;
        }
        List<RoutePointStamped> otherPath = trajectoryConverter.messageToPath(msg.getTrajectory());
        List<RoutePointStamped> hostPath = trajectoryExecutor.getHostPathPrediction();
        List<ConflictSpace> conflictSpaces = conflictManager.getConflicts(hostPath, otherPath);
        boolean conflictHandled = true;
        ConflictSpace conflictSpace = null;

        ///// LOG PATH TODO remove when done testing
        String pathLog = "The request which was processed was as follows (downtrack, crosstrack, time, segmentIdx, segmentDowntrack)\n";
        for (RoutePointStamped rp: otherPath) {
            pathLog = pathLog + rp.getDowntrack() + ", " + rp.getCrosstrack() + ", " + rp.getStamp() + ", " + rp.getSegmentIdx() + ", " + rp.getSegDowntrack() + "\n";
        }
        log.debug(pathLog);

        String hostLog = "The host path during request which was current was as follows (downtrack, crosstrack, time, segmentIdx, segmentDowntrack)\n";
        for (RoutePointStamped rp: hostPath) {
            hostLog = hostLog + rp.getDowntrack() + ", " + rp.getCrosstrack() + ", " + rp.getStamp() + ", " + rp.getSegmentIdx() + ", " + rp.getSegDowntrack() + "\n";
        }
        log.debug(hostLog);
        //// END LOG PATH

        if (!conflictSpaces.isEmpty()) {
            conflictSpace = conflictSpaces.get(0); // Only use the first because the new trajectory will modify and change the others
            log.info(String.format("Conflict detected in path %s, startDist = %.02f, endDist = %.02f, lane = %d, startTime = %.02f, endTime = %.02f",
            msg.getHeader().getPlanId(),
            conflictSpace.getStartDowntrack(),
            conflictSpace.getEndDowntrack(),
            conflictSpace.getLane(),
            conflictSpace.getStartTime(),
            conflictSpace.getEndTime()));
            conflictHandled = false;
        }

        for (Entry<String, LinkedList<MobilityRequestHandler>> entry : requestMap.entrySet()) {
            if (entry.getKey().endsWith(msg.getStrategy())) {
                log.info("Firing message handlers registered for " + entry.getKey());
                for (MobilityRequestHandler handler : entry.getValue()) {
                    log.info("Firing mobility request handler: " + handler.getClass().getSimpleName());
                    fireMobilityRequestCallback(handler, msg, conflictSpace != null, conflictSpace);
                    conflictHandled = true;
                }
            }
        }

        if(!conflictHandled) {
            if(defaultConflictHandler != null && conflictSpace != null) {
                // Handle in default conflict handler
                log.info("No pre-registered handlers for the conflict were detected, defaulting to: " + defaultConflictHandler.getVersionInfo());
                fireMobilityRequestCallback(((MobilityRequestHandler) defaultConflictHandler), msg, true, conflictSpace);
            } else {
                throw new RosRuntimeException("Unhandled mobility path conflict detected and no default conflict handler available!!!");
            }
        }
        
<<<<<<< HEAD
        // double currentTrajEnd = trajectoryExecutor.getTotalTrajectory().getEndLocation();
        // double requestEnd = otherPath.get(otherPath.size() - 1).getDowntrack();
        // if (requestEnd > currentTrajEnd) {
        //     log.warn("Using experimental replan method to extend plan to " + requestEnd);
        //     arbitrator.requestNewPlan(requestEnd);
        // }
=======
        if(trajectoryExecutor != null && trajectoryExecutor.getTotalTrajectory() != null) {
            double currentTrajEnd = trajectoryExecutor.getTotalTrajectory().getEndLocation();
            double requestEnd = otherPath.get(otherPath.size() - 1).getDowntrack();
            if (requestEnd > currentTrajEnd) {
                log.warn("Using experimental replan method to extend plan to " + requestEnd);
                // requestEnd will be caped to the end of the route in arbitrator
                arbitrator.requestNewPlan(requestEnd);
            }
        }
>>>>>>> 100c76e3
    }

    /**
     * ROS message callback responsible for handling an inbound MobilityResponse message
     */
    private void handleMobilityResponse(MobilityResponse msg) {
        if (stateMachine.getState() != GuidanceState.ENGAGED) {
            return;
        }

        log.info("Processing incoming mobility ack message: " + msg.getHeader().getPlanId());

        if (!msg.getHeader().getRecipientId().equals(hostMobilityStaticId) && !isBroadcast(msg.getHeader())){
            log.info("Message not destined for us, ignoring...");
            return;
        }

        for (MobilityResponseHandler handler : ackList) {
            log.info("Firing message handler for " + handler.getClass().getSimpleName() + "with planId = " + msg.getHeader().getPlanId());
            fireMobilityResponseCallback(handler, msg);
        }
    }

    /**
     * ROS message callback responsible for handling an inbound MobilityOperation message
     */
    private void handleMobilityOperation(MobilityOperation msg) {
        if (stateMachine.getState() != GuidanceState.ENGAGED) {
            return;
        }

        log.info("Processing incoming mobility operation message: " + msg.getHeader().getPlanId());

        if (!msg.getHeader().getRecipientId().equals(hostMobilityStaticId) && !isBroadcast(msg.getHeader())) {
            log.info("Message not destined for us, ignoring...");
            return;
        }

        for (Entry<String, LinkedList<MobilityOperationHandler>> entry : operationMap.entrySet()) {
            if (entry.getKey().endsWith(msg.getStrategy())) {
                for (MobilityOperationHandler handler : entry.getValue()) {
                    log.info("Firing message handlers registered for " + entry.getKey());
                    fireMobilityOperationCallback(handler, msg);
                }
            }
        }
    }

    /**
     * ROS messaging callback to be invoked upon receipt of an inbound MobilityPath message
     * <p>
     * This method is responsible for ensuring that the inbound message is relevant to the host vehicle and analyzing
     * the path contained in the inbound message for any potential conflicts with the host vehicle's predicted path
     * prior to notifying any of the the registered callbacks of it's existence. If the message is not deemed relevant
     * or does not contain a conflict then no call is made.
     */
    private void handleMobilityPath(MobilityPath msg) {
        if (stateMachine.getState() != GuidanceState.ENGAGED || !handleMobilityPath.get()) {
            log.debug("Ignoring mobility path message.");
            return;
        }

        log.info("Processing incoming mobility path message: " + msg.getHeader().getPlanId());

        if (!msg.getHeader().getRecipientId().equals(hostMobilityStaticId) && !isBroadcast(msg.getHeader())) {
            log.info("Message not destined for us, ignoring...");
            return;
        }
        long tempStartTime = System.currentTimeMillis();
        List<RoutePointStamped> hostTrajectory = trajectoryExecutor.getHostPathPrediction();
        List<RoutePointStamped> otherTrajectory = trajectoryConverter.messageToPath(msg.getTrajectory());
        log.debug("handleMobilityPath: computed otherTrajectory of " + otherTrajectory.size() + " points. Adding to map.");
        long tempTime1 = System.currentTimeMillis();
        conflictManager.addMobilityPath(otherTrajectory, msg.getHeader().getSenderId());
        long tempTime2 = System.currentTimeMillis();
        log.debug("handleMobilityPath: back from call to addMobilityPath().");
        List<ConflictSpace> conflictSpaces = conflictManager.getConflicts(hostTrajectory, otherTrajectory);
        long tempEndTime = System.currentTimeMillis();
        log.info("Analyzing the path message with " + otherTrajectory.size() + " points took: " + (tempEndTime - tempStartTime));
        log.debug("    Time to beginning of addMobilityPath was " + (tempTime1 - tempStartTime) + " ms");
        log.debug("    Time to run addMoblityPath = " + (tempTime2 - tempTime1) + " ms");
        ///// LOG PATH TODO remove when done testing
        String pathLog = "The path which was processed was as follows (downtrack, crosstrack, time, segmentIdx, segmentDowntrack)\n";
        for (RoutePointStamped rp: otherTrajectory) {
            pathLog = pathLog + rp.getDowntrack() + ", " + rp.getCrosstrack() + ", " + rp.getStamp() + ", " + rp.getSegmentIdx() + ", " + rp.getSegDowntrack() + "\n";
        }
        log.debug(pathLog);

        String hostLog = "The host path which was current was as follows (downtrack, crosstrack, time, segmentIdx, segmentDowntrack)\n";
        for (RoutePointStamped rp: hostTrajectory) {
            hostLog = hostLog + rp.getDowntrack() + ", " + rp.getCrosstrack() + ", " + rp.getStamp() + ", " + rp.getSegmentIdx() + ", " + rp.getSegDowntrack() + "\n";
        }
        log.debug(hostLog);
        //// END LOG PATH
        if (!conflictSpaces.isEmpty()) {
            ConflictSpace conflictSpace = conflictSpaces.get(0); // Only use the first because the new trajectory will modify and change the others
            log.info(String.format("Conflict detected in path %s, startDist = %.02f, endDist = %.02f, lane = %d, startTime = %.02f, endTime = %.02f",
            msg.getHeader().getPlanId(),
            conflictSpace.getStartDowntrack(),
            conflictSpace.getEndDowntrack(),
            conflictSpace.getLane(),
            conflictSpace.getStartTime(),
            conflictSpace.getEndTime()));
            // Handle in default conflict handler
            log.info("Handling path conflict with " + defaultConflictHandler.getVersionInfo());
            fireMobilityPathCallback(((MobilityPathHandler) defaultConflictHandler), msg, true, conflictSpace);
        }
    }

    @Override
	public void registerMobilityRequestHandler(String strategyId, MobilityRequestHandler handler) {
        log.info("Mobility Request handler: " + handler.getClass().getSimpleName() + " registered for " + strategyId);
        synchronized (requestMap) {
            if (!requestMap.containsKey(strategyId)) {
                requestMap.put(strategyId, new LinkedList<MobilityRequestHandler>());
            }
            if(!requestMap.get(strategyId).contains(handler)) {
                requestMap.get(strategyId).add(handler);
            }
        }
    }

    @Override
    public void registerMobilityResponseHandler(MobilityResponseHandler handler) {
        log.info("Mobility Response handler: " + handler.getClass().getSimpleName() + " registered");
        synchronized(ackList) {
            if(!ackList.contains(handler)) {
                ackList.add(handler);
            }
        }
    }

    @Override
    public void registerMobilityOperationHandler(String strategyId, MobilityOperationHandler handler) {
        log.info("Mobility Operation handler: " + handler.getClass().getSimpleName() + " registered for " + strategyId);
        synchronized(operationMap) {
            if (!operationMap.containsKey(strategyId)) {
                operationMap.put(strategyId, new LinkedList<MobilityOperationHandler>());
            }
            if(!operationMap.get(strategyId).contains(handler)) {
                operationMap.get(strategyId).add(handler);
            }
        }
    }

    @Override
    public void registerMobilityPathHandler(String strategyId, MobilityPathHandler handler) {
        log.info("Mobility Path handler: " + handler.getClass().getSimpleName() + " registered for " + strategyId);
        synchronized(pathMap) {
            if (!pathMap.containsKey(strategyId)) {
                pathMap.put(strategyId, new LinkedList<MobilityPathHandler>());
            }
            if(!pathMap.get(strategyId).contains(handler)) {
                pathMap.get(strategyId).add(handler);
            }
        }
    }

  @Override
  public void onStateChange(GuidanceAction action) {
    log.debug("GUIDANCE_STATE", getComponentName() + " received action: " + action);
    switch (action) {
    case INTIALIZE:
      jobQueue.add(this::onStartup);
      jobQueue.add(this::onSystemReady);
      break;
    case ACTIVATE:
      jobQueue.add(this::onActive);
      break;
    case DEACTIVATE:
      jobQueue.add(this::onDeactivate);
      break;
    case ENGAGE:
      jobQueue.add(this::onEngaged);
      break;
    case SHUTDOWN:
      jobQueue.add(this::onShutdown);
      break;
    case PANIC_SHUTDOWN:
      jobQueue.add(this::onPanic);
      break;
    case RESTART:
      jobQueue.add(this::onCleanRestart);
      break;
    default:
      throw new RosRuntimeException(getComponentName() + "received unknow instruction from guidance state machine.");
    }
  }

  @Override
  public AtomicBoolean acquireDisableMobilityPathCapability() {
      if(!isDisableMobilityPathCapabilityAcquired) {
          synchronized(mutex) {
              if(!isDisableMobilityPathCapabilityAcquired) {
                  log.debug("Disable mobility path capability is acquired by some class");
                  isDisableMobilityPathCapabilityAcquired = true;
                  return handleMobilityPath;
              }
          }
      }
      return null;
  }


  @Override
  public void releaseDisableMobilityPathCapability(AtomicBoolean acquiredCapability) {
      // check if the caller acquired a reference before
      if(acquiredCapability == this.handleMobilityPath) {
          synchronized(mutex) {             
              isDisableMobilityPathCapabilityAcquired = false;
              // change the reference of old boolean flag
              handleMobilityPath = new AtomicBoolean(true);
              log.debug("Disable mobility path capability lock is released");
          }
      }
  }
  
}<|MERGE_RESOLUTION|>--- conflicted
+++ resolved
@@ -331,14 +331,6 @@
             }
         }
         
-<<<<<<< HEAD
-        // double currentTrajEnd = trajectoryExecutor.getTotalTrajectory().getEndLocation();
-        // double requestEnd = otherPath.get(otherPath.size() - 1).getDowntrack();
-        // if (requestEnd > currentTrajEnd) {
-        //     log.warn("Using experimental replan method to extend plan to " + requestEnd);
-        //     arbitrator.requestNewPlan(requestEnd);
-        // }
-=======
         if(trajectoryExecutor != null && trajectoryExecutor.getTotalTrajectory() != null) {
             double currentTrajEnd = trajectoryExecutor.getTotalTrajectory().getEndLocation();
             double requestEnd = otherPath.get(otherPath.size() - 1).getDowntrack();
@@ -348,7 +340,6 @@
                 arbitrator.requestNewPlan(requestEnd);
             }
         }
->>>>>>> 100c76e3
     }
 
     /**
