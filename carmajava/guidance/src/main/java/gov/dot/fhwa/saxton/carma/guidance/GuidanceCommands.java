/*
* Copyright (C) 2018 LEIDOS.
*
* Licensed under the Apache License, Version 2.0 (the "License"); you may not
* use this file except in compliance with the License. You may obtain a copy of
* the License at
*
* http://www.apache.org/licenses/LICENSE-2.0
*
* Unless required by applicable law or agreed to in writing, software
* distributed under the License is distributed on an "AS IS" BASIS, WITHOUT
* WARRANTIES OR CONDITIONS OF ANY KIND, either express or implied. See the
* License for the specific language governing permissions and limitations under
* the License.
*/

package gov.dot.fhwa.saxton.carma.guidance;

import cav_msgs.LateralControl;
import cav_msgs.SpeedAccel;
import cav_srvs.GetDriversWithCapabilities;
import cav_srvs.GetDriversWithCapabilitiesRequest;
import cav_srvs.GetDriversWithCapabilitiesResponse;
import cav_srvs.SetEnableRobotic;
import cav_srvs.SetEnableRoboticRequest;
import cav_srvs.SetEnableRoboticResponse;
import geometry_msgs.TwistStamped;

import com.google.common.util.concurrent.AtomicDouble;

import gov.dot.fhwa.saxton.carma.guidance.maneuvers.IManeuverInputs;
import gov.dot.fhwa.saxton.carma.guidance.plugins.PluginServiceLocator;
import gov.dot.fhwa.saxton.carma.guidance.pubsub.*;
import std_msgs.Float32;

import java.util.ArrayList;
import java.util.List;
import java.util.concurrent.atomic.AtomicBoolean;

import org.ros.exception.RosRuntimeException;
import org.ros.node.ConnectedNode;
import org.xbill.DNS.tests.primary;

/**
* GuidanceCommands is the guidance sub-component responsible for maintaining consistent control of the vehicle.
*
* GuidanceCommands' primary function is to ensure that controller timeouts do not occur during normal
* operation of the CARMA platform. It does so by buffering commands received from the TrajectoryExecutor
* and it's Maneuver instances and latching on those commands until a new one is received. This will output
* the most recently latched value at a fixed frequency.
*/
public class GuidanceCommands extends GuidanceComponent implements IGuidanceCommands, IStateChangeListener {
    private IService<GetDriversWithCapabilitiesRequest, GetDriversWithCapabilitiesResponse> driverCapabilityService;
    private IPublisher<SpeedAccel> speedAccelPublisher;
    private IService<SetEnableRoboticRequest, SetEnableRoboticResponse> enableRoboticService;
    private IPublisher<cav_msgs.LateralControl> lateralControlPublisher;
    private IPublisher<std_msgs.Float32> wrenchEffortPublisher;
    private ISubscriber<TwistStamped> velocitySubscriber;
    private AtomicDouble speedCommand = new AtomicDouble(0.0);
    private AtomicDouble maxAccel = new AtomicDouble(0.0);
    private AtomicDouble steeringCommand = new AtomicDouble(0.0);
    private AtomicDouble lateralAccel = new AtomicDouble(0.0);
    private AtomicDouble yawRate = new AtomicDouble(0.0);
    private long sleepDurationMillis = 100;
    private long lastTimestep = -1;
    private double vehicleAccelLimit = 2.5;
    private static final String SPEED_CMD_CAPABILITY = "control/cmd_speed";
    private static final String ENABLE_ROBOTIC_CAPABILITY = "control/enable_robotic";
    private static final String LATERAL_CONTROL_CAPABILITY = "control/cmd_lateral";
    private static final String WRENCH_EFFORT_CONTROL_CAPABILITY = "control/cmd_longitudinal_effort";
    private static final long CONTROLLER_TIMEOUT_PERIOD_MS = 200;
    public static final double MAX_SPEED_CMD_M_S = 35.7632; // 80 MPH, hardcoded to persist through configuration change 
    private final IManeuverInputs maneuverInputs;
    AtomicBoolean usingWrenchEffort = new AtomicBoolean(false); // TODO remove if wrench effort override is removed

    GuidanceCommands(GuidanceStateMachine stateMachine, IPubSubService iPubSubService, ConnectedNode node, IManeuverInputs maneuverInputs) {
        super(stateMachine, iPubSubService, node);
        this.maneuverInputs = maneuverInputs;
        this.jobQueue.add(this::onStartup);
        stateMachine.registerStateChangeListener(this);
    }

    @Override
    public String getComponentName() {
        return "Guidance.Commands";
    }

    @Override
    public void onStartup() {
        vehicleAccelLimit = node.getParameterTree().getDouble("~vehicle_acceleration_limit", 2.5);
        log.info("GuidanceCommands using max accel limit of " + vehicleAccelLimit);
        velocitySubscriber = pubSubService.getSubscriberForTopic("velocity", TwistStamped._TYPE);
        currentState.set(GuidanceState.STARTUP);
    }
    @Override
    public void onSystemReady() {
        // Register with the interface manager's service
        try {
            driverCapabilityService = pubSubService.getServiceForTopic("get_drivers_with_capabilities", GetDriversWithCapabilities._TYPE);
        } catch (TopicNotFoundException tnfe) {
            exceptionHandler.handleException("Interface manager not found.", tnfe);
        }

        // Build our request message for longitudinal control drivers
        GetDriversWithCapabilitiesRequest req = driverCapabilityService.newMessage();

        List<String> reqdCapabilities = new ArrayList<>();
        reqdCapabilities.add(SPEED_CMD_CAPABILITY);
        reqdCapabilities.add(ENABLE_ROBOTIC_CAPABILITY);
        reqdCapabilities.add(WRENCH_EFFORT_CONTROL_CAPABILITY);
        req.setCapabilities(reqdCapabilities);

        // Work around to pass a final object into our anonymous inner class so we can get the
        // response
        final GetDriversWithCapabilitiesResponse[] drivers = new GetDriversWithCapabilitiesResponse[1];
        drivers[0] = null;

        // Call the InterfaceManager to see if we have a driver that matches our requirements
        driverCapabilityService.call(req, new OnServiceResponseCallback<GetDriversWithCapabilitiesResponse>() {
            @Override
            public void onSuccess(GetDriversWithCapabilitiesResponse msg) {
                log.debug("Received GetDriversWithCapabilitiesResponse");
                for (String driverName : msg.getDriverData()) {
                    log.debug("GuidanceCommands discovered driver: " + driverName);
                }

                drivers[0] = msg;
            }

            @Override
            public void onFailure(Exception e) {
                exceptionHandler.handleException("InterfaceManager failed to return a control/cmd_speed capable driver!!!", e);
            }
        });

        // Verify that the message returned drivers that we can use
        String speedCmdTopic = null;
        String roboticEnableTopic = null;
        String wrenchEffortTopic = null;
        if (drivers[0] != null) {
            for (String topicName : drivers[0].getDriverData()) {
                if (topicName.endsWith(SPEED_CMD_CAPABILITY)) {
                    speedCmdTopic = topicName;
                }
                if (topicName.endsWith(ENABLE_ROBOTIC_CAPABILITY)) {
                    roboticEnableTopic = topicName;
                }
                if (topicName.endsWith(WRENCH_EFFORT_CONTROL_CAPABILITY)) {
                    wrenchEffortTopic = topicName;
                }
            }
        }

        if (speedCmdTopic != null && roboticEnableTopic != null && wrenchEffortTopic != null) {
            // Open the publication channel to the driver and start sending it commands
            log.info("CONTROLS", "GuidanceCommands connecting to " + speedCmdTopic + " and " + roboticEnableTopic);

            speedAccelPublisher = pubSubService.getPublisherForTopic(speedCmdTopic, SpeedAccel._TYPE);

            wrenchEffortPublisher = pubSubService.getPublisherForTopic(wrenchEffortTopic, Float32._TYPE);

            try {
                enableRoboticService = pubSubService.getServiceForTopic(roboticEnableTopic, SetEnableRobotic._TYPE);
            } catch (TopicNotFoundException tnfe) {
                exceptionHandler.handleException("GuidanceCommands unable to locate control/enable_robotic service", tnfe);
            }
        } else {
            exceptionHandler.handleException("GuidanceCommands unable to find suitable longitudinal controller driver!", new RosRuntimeException("No longitudinal controller drivers."));
        }

        // Repeat the above process for lateral control drivers
        GetDriversWithCapabilitiesRequest lateralReq = driverCapabilityService.newMessage();
        List<String> lateralCapabilities = new ArrayList<>();
        lateralCapabilities.add(LATERAL_CONTROL_CAPABILITY);
        lateralReq.setCapabilities(lateralCapabilities);
        final GetDriversWithCapabilitiesResponse[] lateralDrivers = new GetDriversWithCapabilitiesResponse[1];
        lateralDrivers[0] = null;
        driverCapabilityService.call(lateralReq, new OnServiceResponseCallback<GetDriversWithCapabilitiesResponse>() {
            @Override
            public void onSuccess(GetDriversWithCapabilitiesResponse msg) {
                log.debug("Received GetDriversWithCapabilitiesResponse");
                for (String driverName : msg.getDriverData()) {
                    log.debug("GuidanceCommands discovered driver: " + driverName);
                }

                lateralDrivers[0] = msg;
            }

            @Override
            public void onFailure(Exception e) {
                exceptionHandler.handleException("InterfaceManager failed to return a control/cmd_lateral capable driver!!!", e);
            }
        });
        String lateralControlTopic = null;
        if (lateralDrivers[0] != null) {
            for (String topicName : lateralDrivers[0].getDriverData()) {
                if (topicName.endsWith(LATERAL_CONTROL_CAPABILITY)) {
                    lateralControlTopic = topicName;
                }
            }
        }
        if (lateralControlTopic == null) {
            exceptionHandler.handleException("GuidanceCommands unable to find suitable lateral controller driver!", new RosRuntimeException("No lateral controller drivers."));
        } else {
            log.info("CONTROLS", "GuidanceCommands connecting to " + lateralControlTopic); 
            lateralControlPublisher = pubSubService.getPublisherForTopic(lateralControlTopic, LateralControl._TYPE);
        }
        
        currentState.set(GuidanceState.DRIVERS_READY);
    }

    @Override
    public void onActive() {
        SetEnableRoboticRequest enableReq = enableRoboticService.newMessage();
        enableReq.setSet((byte) 1);

        // TODO: Implement no-response call method
        enableRoboticService.call(enableReq, new OnServiceResponseCallback<SetEnableRoboticResponse>() {
            @Override
            public void onSuccess(SetEnableRoboticResponse resp)  {
                // NO-OP
            }

            @Override
            public void onFailure(Exception e) {
                exceptionHandler.handleException("Unable to call enable robotic service", e);
            }
        });
        currentState.set(GuidanceState.ACTIVE);
    }

    @Override
    public void onDeactivate() {
        currentState.set(GuidanceState.INACTIVE);
    }

    @Override
    public void onEngaged() {
        currentState.set(GuidanceState.ENGAGED);
    }

    @Override
    public void onCleanRestart() {
        currentState.set(GuidanceState.DRIVERS_READY);

        //Reset member variables
        speedCommand.set(0.0);
        maxAccel.set(0.0);
        lastTimestep = -1;

        SetEnableRoboticRequest enableReq = enableRoboticService.newMessage();
        enableReq.setSet((byte) 0);

        // TODO: Implement no-response call method
        enableRoboticService.call(enableReq, new OnServiceResponseCallback<SetEnableRoboticResponse>() {
            @Override
            public void onSuccess(SetEnableRoboticResponse resp) {
                // NO-OP
            }

            @Override
            public void onFailure(Exception e) {
                exceptionHandler.handleException("Unable to call disable robotic service", e);
            }
        });
    }

    @Override
    public void onShutdown() {
        super.onShutdown();
<<<<<<< HEAD
        enableRoboticService.close();
=======
        if(enableRoboticService != null) {
            enableRoboticService.close();
        }
>>>>>>> 0fb9d69e
    }

    @Override
    public void onPanic() {
        super.onPanic();
<<<<<<< HEAD
        enableRoboticService.close();
=======
        if(enableRoboticService != null) {
            enableRoboticService.close();
        }
>>>>>>> 0fb9d69e
    }

    /**
    * Change the current output of the GuidanceCommands thread.
    *
    * GuidanceCommands will output the specified speed and accel commands at the configured
    * frequency until new values are set. This function is thread safe through usage of
    * {@link AtomicDouble} functionality
    *
    * @param speed The speed to output
    * @param accel The maximum allowable acceleration in attaining and maintaining that speed
    */
    @Override
    public synchronized void setSpeedCommand(double speed, double accel) {
        if (speed > MAX_SPEED_CMD_M_S) {
            log.warn("GuidanceCommands attempted to set speed command (" + speed + " m/s) higher than maximum limit of "
                    + MAX_SPEED_CMD_M_S + " m/s. Capping to speed limit.");
            speed = MAX_SPEED_CMD_M_S;
        } else if (speed < 0.0) {
            log.warn("GuidanceCommands received negative command from maneuver, clamping to 0.0");
            speed = 0.0;
        }

        speedCommand.set(speed);
        maxAccel.set(Math.min(Math.abs(accel), Math.abs(vehicleAccelLimit)));
        log.info("CONTROLS", "Speed command set to " + speedCommand.get() + "m/s and " + maxAccel.get() + "m/s/s");
    }

    @Override
    public synchronized void setSteeringCommand(double axleAngle, double lateralAccel, double yawRate) {
        axleAngle = Math.max(axleAngle, -Math.PI / 2.0);
        axleAngle = Math.min(axleAngle, Math.PI / 2.0);

        steeringCommand.set(axleAngle);
        this.lateralAccel.set(lateralAccel);
        this.yawRate.set(yawRate);

        log.info("CONTROLS", "Steering command set to " + axleAngle + " rad axle angle," + lateralAccel
                + " m/s/s lateral accel, and " + yawRate + " rad/s yaw rate.");
    }

    @Override
    public void timingLoop() throws InterruptedException {
        // Iterate ensuring smooth speed command output
        long iterStartTime = System.currentTimeMillis();

        if (currentState.get() == GuidanceState.ENGAGED) {
            synchronized (this) {
                SpeedAccel msg = speedAccelPublisher.newMessage();
                double cachedSpeed = speedCommand.get();
                double cachedMaxAccel = maxAccel.get();
    
                // TODO This is a special case fix for the 2013 Cadillac SRX TORC speed controller
                // If the vehicle wants to stand still (0 mph) we will command with wrench effort instead
                // This should be refactored or removed once the STOL TO 26 demo is complete
                final double SIX_MPH = 2.68224;
                if (Math.abs(cachedSpeed) < 0.1
                    && Math.abs(cachedMaxAccel) - maneuverInputs.getMaxAccelLimit() < 0.00001 && maneuverInputs.getCurrentSpeed() < SIX_MPH) {
                    
                    std_msgs.Float32 effortMsg = wrenchEffortPublisher.newMessage();

                    effortMsg.setData(-100.0f);

                    wrenchEffortPublisher.publish(effortMsg);
                    usingWrenchEffort.set(true);

                } else {
                    msg.setSpeed(speedCommand.get());
                    msg.setMaxAccel(maxAccel.get());
                    speedAccelPublisher.publish(msg);

                    cav_msgs.LateralControl lateralMsg = lateralControlPublisher.newMessage();
                    lateralMsg.setAxleAngle(steeringCommand.get());
                    lateralMsg.setMaxAccel(lateralAccel.get());
                    lateralMsg.setMaxAxleAngleRate(yawRate.get());
                    lateralControlPublisher.publish(lateralMsg);
                    log.trace("Published longitudinal & lateral cmd message after "
                            + (System.currentTimeMillis() - iterStartTime) + "ms.");
                }
            }
        } else if (currentState.get() == GuidanceState.ACTIVE || currentState.get() == GuidanceState.INACTIVE) {
            SpeedAccel msg = speedAccelPublisher.newMessage();
            double current_speed = 0.0;
            if (velocitySubscriber.getLastMessage() != null) {
                current_speed = velocitySubscriber.getLastMessage().getTwist().getLinear().getX();
                if (current_speed < 0) {
                    current_speed = 0.0;
                } else {
                    current_speed = Math.min(current_speed, MAX_SPEED_CMD_M_S);
                }
            }
            msg.setSpeed(current_speed);
            //TODO maybe need to change maxAccel and commands in lateralMsgs
            msg.setMaxAccel(1.0);
            speedAccelPublisher.publish(msg);

            cav_msgs.LateralControl lateralMsg = lateralControlPublisher.newMessage();
            lateralMsg.setAxleAngle(0.0);
            lateralMsg.setMaxAccel(0.0);
            lateralMsg.setMaxAxleAngleRate(0.0);
            lateralControlPublisher.publish(lateralMsg);
            log.trace("Published longitudinal & lateral cmd message after "
                    + (System.currentTimeMillis() - iterStartTime) + "ms.");
        }

        long iterEndTime = System.currentTimeMillis();

        // Not our first timestep, check timestep spacings
        if (currentState.get() == GuidanceState.ENGAGED && lastTimestep > -1) {
            if (iterEndTime - lastTimestep > CONTROLLER_TIMEOUT_PERIOD_MS) {
                log.error("!!!!! GUIDANCE COMMANDS LOOP EXCEEDED CONTROLLER TIMEOUT AFTER "
                        + (iterEndTime - lastTimestep) + "ms. CONTROLLER MAY BE UNRESPONSIVE. !!!!!");
            }
        }

        lastTimestep = iterEndTime;

        Thread.sleep(Math.max(sleepDurationMillis - (iterEndTime - iterStartTime), 0));
    }

    /*
     * This method add the right job in the jobQueue base on the instruction given by GuidanceStateMachine
     * The actual changing of GuidanceState local copy is happened when each job is performed
     */
    @Override
    public void onStateChange(GuidanceAction action) {
        log.debug("GUIDANCE_STATE", getComponentName() + " received action: " + action);
        switch (action) {
        case INTIALIZE:
            jobQueue.add(this::onSystemReady);
            break;
        case ACTIVATE:
            jobQueue.add(this::onActive);
            break;
        case DEACTIVATE:
            jobQueue.add(this::onDeactivate);
            break;
        case ENGAGE:
            jobQueue.add(this::onEngaged);
            break;
        case SHUTDOWN:
            jobQueue.add(this::onShutdown);
            break;
        case PANIC_SHUTDOWN:
            jobQueue.add(this::onPanic);
            break;
        case RESTART:
            jobQueue.add(this::onCleanRestart);
            break;
        default:
            throw new RosRuntimeException(
                    getComponentName() + "received unknown instruction from guidance state machine.");
        }
    }
}<|MERGE_RESOLUTION|>--- conflicted
+++ resolved
@@ -268,25 +268,17 @@
     @Override
     public void onShutdown() {
         super.onShutdown();
-<<<<<<< HEAD
-        enableRoboticService.close();
-=======
         if(enableRoboticService != null) {
             enableRoboticService.close();
         }
->>>>>>> 0fb9d69e
     }
 
     @Override
     public void onPanic() {
         super.onPanic();
-<<<<<<< HEAD
-        enableRoboticService.close();
-=======
         if(enableRoboticService != null) {
             enableRoboticService.close();
         }
->>>>>>> 0fb9d69e
     }
 
     /**
