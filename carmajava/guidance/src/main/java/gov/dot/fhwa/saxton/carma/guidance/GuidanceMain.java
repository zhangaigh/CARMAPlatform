--- conflicted
+++ resolved
@@ -101,15 +101,10 @@
     ManeuverInputs maneuverInputs = new ManeuverInputs(stateMachine, pubSubService, node);
     Tracking tracking = new Tracking(stateMachine, pubSubService, node);
     TrajectoryExecutor trajectoryExecutor = new TrajectoryExecutor(stateMachine, pubSubService, node, guidanceCommands, tracking);
-<<<<<<< HEAD
     MobilityRouter router = new MobilityRouter(stateMachine, pubSubService, node);
-    PluginManager pluginManager = new PluginManager(stateMachine, pubSubService, guidanceCommands, maneuverInputs, routeService, router, node);
-=======
     PluginManager pluginManager = new PluginManager(
       stateMachine, pubSubService, guidanceCommands, maneuverInputs,
-      routeService, node, conflictManager, trajectoryConverter
-      );
->>>>>>> a4363aba
+      routeService, node, router, conflictManager, trajectoryConverter);
     Arbitrator arbitrator = new Arbitrator(stateMachine, pubSubService, node, pluginManager, trajectoryExecutor);
     
     tracking.setTrajectoryExecutor(trajectoryExecutor);
