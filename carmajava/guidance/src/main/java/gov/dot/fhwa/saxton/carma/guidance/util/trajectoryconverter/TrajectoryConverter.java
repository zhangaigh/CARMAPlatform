--- conflicted
+++ resolved
@@ -16,7 +16,6 @@
 
 package gov.dot.fhwa.saxton.carma.guidance.util.trajectoryconverter;
 
-import gov.dot.fhwa.saxton.carma.geometry.cartesian.Vector3D;
 import gov.dot.fhwa.saxton.carma.guidance.maneuvers.FutureLateralManeuver;
 import gov.dot.fhwa.saxton.carma.guidance.maneuvers.FutureLongitudinalManeuver;
 import gov.dot.fhwa.saxton.carma.guidance.maneuvers.IComplexManeuver;
@@ -180,7 +179,7 @@
 
     // Starting simulation configuration
     List<RoutePointStamped> path =  new LinkedList<RoutePointStamped>();
-    final double startTime = currentTime; 
+    //final double startTime = currentTime; 
     final double startingDowntrack = downtrack;
     final double startingSegDowntrack = segDowntrack;
     final int startingSegIdx = route.getSegments().get(currentSegmentIdx).getUptrackWaypoint().getWaypointId();  
@@ -216,7 +215,7 @@
     ////
     int currentPoint = 0;
     double currentCrosstrack = crosstrack;
-    int currentLane = lane;
+    //int currentLane = lane; // This variable is not used meaningfully
     for (int i = 0; i < lateralManeuvers.size(); i++) {
       if (currentPoint >= path.size()) {
         break;
@@ -249,7 +248,7 @@
             currentPoint++;
           }
           currentCrosstrack = y_1;
-          currentLane += maneuver.getEndingRelativeLane();
+          //currentLane += maneuver.getEndingRelativeLane();
         }
       }
     }
@@ -304,38 +303,18 @@
 
     // Get segments within DSRC range
     List<RouteSegment> segments = route.findRouteSubsection(currentSegmentIdx, segDowntrack, DISTANCE_BACKWARD_TO_SEARCH, DISTANCE_FORWARD_TO_SEARCH);
-<<<<<<< HEAD
     log.debug("messageToPath: segments is " + segments.size() + " elements long.");
 
-    // Get starting location
-    cav_msgs.LocationECEF startMsg = trajMsg.getLocation();
-    Vector3 ecefPoint = new Vector3(startMsg.getEcefX(), startMsg.getEcefY(), startMsg.getEcefZ());
-    Point3D ecef3d = new Point3D(ecefPoint.getX(), ecefPoint.getY(), ecefPoint.getZ());
-    try {
-        //TODO: this try-catch block is only for debugging - suggest removing for production to improve performance
-        assert(Math.abs(ecefPoint.getX() - ecef3d.getX()) < 0.1);
-        assert(Math.abs(ecefPoint.getY() - ecef3d.getY()) < 0.1);
-        assert(Math.abs(ecefPoint.getZ() - ecef3d.getZ()) < 0.1);
-    }catch (Exception e) {
-        log.warn("messageToPath: ecef3d differs from ecefPoint!  Values below:");
-        log.warn("               ecefPoint = (" + ecefPoint.getX() + ", " + ecefPoint.getY() + ", " + ecefPoint.getZ() + ")");
-        log.warn("               ecef3d =    (" + ecef3d.getX() + ", " + ecef3d.getY() + ", " + ecef3d.getZ() + ")");
-    }
-
-    // Get starting segment and remaining segments to search
-    RouteSegment startingSegment = route.routeSegmentOfPoint(ecef3d, segments);
-    int startIdx = startingSegment.getUptrackWaypoint().getWaypointId(); //this is only needed for logging in next stmt
-    log.debug("messageToPath: initial ecefPoint = " + ecefPoint.toString() + ", corresponding to startIdx = " + startIdx);
-
-=======
     // Get starting location in m
     cav_msgs.LocationECEF startMsg = trajMsg.getLocation();
     Vector3 ecefPoint = new Vector3((double)startMsg.getEcefX() / CM_PER_M, (double)startMsg.getEcefY()  / CM_PER_M, (double)startMsg.getEcefZ()  / CM_PER_M);
+    
+    //Point3D ecef3d = new Point3D(ecefPoint.getX(), ecefPoint.getY(), ecefPoint.getZ());
     // Get starting segment and remaining segments to search
     RouteSegment startingSegment = route.routeSegmentOfPoint(new Point3D(ecefPoint.getX(), ecefPoint.getY(), ecefPoint.getZ()), segments);
     int startIdx = startingSegment.getUptrackWaypoint().getWaypointId();
-
->>>>>>> 57773ea9
+    log.debug("messageToPath: initial ecefPoint = " + ecefPoint.toString() + ", corresponding to startIdx = " + startIdx);
+    
     // Build list of route points
     List<RoutePointStamped> routePoints = new ArrayList<>(trajMsg.getOffsets().size() + 1);
     // Get starting time in seconds
@@ -343,15 +322,10 @@
     // Get starting route point
     Transform ecefToSegment = startingSegment.getECEFToSegmentTransform();
     Vector3 segmentPoint = ecefToSegment.apply(ecefPoint);
-<<<<<<< HEAD
     log.debug("messageToPath: segmentPoint = " + segmentPoint.toString());
-    //TODO: the routePoint never gets sits segmentIdx or segDowntrack defined. Is this okay?
-    RoutePointStamped routePoint = new RoutePointStamped(segmentPoint.getX(), segmentPoint.getY(), time);
-    log.debug("messageToPath: routePoint = " + routePoint.toString());
-=======
     double downtrackOfSegment = route.lengthOfSegments(0, startIdx - 1);
     RoutePointStamped routePoint = new RoutePointStamped(segmentPoint.getX() + downtrackOfSegment, segmentPoint.getY(), time);
->>>>>>> 57773ea9
+    log.debug("messageToPath: routePoint = " + routePoint.toString());
     routePoints.add(routePoint);
 
     RouteSegment currentSegment = startingSegment;
