--- conflicted
+++ resolved
@@ -42,10 +42,6 @@
         int intermediate =  2;
         int minor =         0;
         // Don't touch this, automatically updated
-<<<<<<< HEAD
-        int build = 1534;
-        String suffix = "trajectory_error_tracking14-SNAPSHOT(3)";
-=======
         int build = 0;
         String suffix = "";
 
@@ -70,7 +66,6 @@
             }
         } 
 
->>>>>>> be4fcae9
 
 //==============================================================================================================================
 
