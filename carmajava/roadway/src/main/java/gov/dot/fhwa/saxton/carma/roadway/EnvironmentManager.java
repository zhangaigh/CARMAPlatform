--- conflicted
+++ resolved
@@ -18,34 +18,19 @@
 
 import gov.dot.fhwa.saxton.carma.rosutils.SaxtonBaseNode;
 import org.apache.commons.logging.Log;
-<<<<<<< HEAD
-import org.ros.internal.node.service.ServiceManager;
-import org.ros.message.*;
-=======
 import org.ros.message.MessageListener;
->>>>>>> 3d4173b3
 import org.ros.concurrent.CancellableLoop;
 import org.ros.namespace.GraphName;
 import org.ros.node.ConnectedNode;
 import org.ros.node.topic.Publisher;
 import org.ros.node.topic.Subscriber;
 import org.ros.node.parameter.ParameterTree;
-<<<<<<< HEAD
-import org.ros.namespace.NameResolver;
-import org.ros.message.MessageFactory;
-=======
->>>>>>> 3d4173b3
 
 /**
  * ROS Node which maintains a description of the roadway geometry and obstacles while the STOL CARMA platform is in operation
  * <p>
-<<<<<<< HEAD
- * <p>
- * Command line test: rosrun carmajava roadway gov.dot.fhwa.saxton.carma.roadway.EnvironmentManager
-=======
  *
  * Command line test: rosrun carma roadway gov.dot.fhwa.saxton.carma.roadway.EnvironmentManager
->>>>>>> 3d4173b3
  **/
 public class EnvironmentManager extends SaxtonBaseNode {
 
@@ -103,10 +88,6 @@
     });//MessageListener
 
     // Used Services
-<<<<<<< HEAD
-    ServiceClient<cav_srvs.GetTransformRequest, cav_srvs.GetTransformResponse> getTransformClient =
-    this.<cav_srvs.GetTransformRequest, cav_srvs.GetTransformResponse>waitForService("get_transform", cav_srvs.GetTransform._TYPE, connectedNode, 5000);
-=======
 
 //    ServiceClient<cav_srvs.GetTransformRequest, cav_srvs.GetTransformResponse> getTransformClient =
 //      this.waitForService("get_transform", cav_srvs.GetTransform._TYPE, connectedNode, 5000);
@@ -115,7 +96,6 @@
 //    if (getTransformClient == null) {
 //      log.error("EnvironmentManager Node could not find service get_transform");
 //    }
->>>>>>> 3d4173b3
 
 
     //Getting the ros param called run_id. TODO: Remove after rosnetwork validation
@@ -144,34 +124,4 @@
       }
     });
   }
-
-  /**
-   * Blocks until the desired service is found and returned or timeout expires. If the timeout expires then returns null.
-   *
-   * Note: This function should never be called before Definitions of ServiceServers. This will help avoid race conditions.
-   *
-   * @param service       The name of the ros service
-   * @param typeString    The type string defining the service classes. Generally of from std_srvs.SetBool._Type.
-   * @param connectedNode The node which is waiting for this service to be available
-   * @param timeout       The timeout in milliseconds before this node will cease waiting for this service
-   * @param <T>           The service request type such as std_srvs.SetBoolRequest
-   * @param <S>           The service response type such as srd_srvs.SetBoolResponse
-   * @return An initialized ServiceClient for the desired service
-   */
-  protected <T, S> ServiceClient<T, S> waitForService(String service, String typeString,
-    final ConnectedNode connectedNode, int timeout) {
-    ServiceClient<T, S> client = null;
-    boolean serviceFound = false;
-    Time endTime = connectedNode.getCurrentTime().add(Duration.fromMillis(timeout));
-    // Keep searching for service while it is not found and the timeout is not exceeded.
-    while (!serviceFound && connectedNode.getCurrentTime().compareTo(endTime) <= 0) {
-      try {
-        client = connectedNode.newServiceClient(service, typeString);
-        serviceFound = true;
-      } catch (ServiceNotFoundException e) {
-        serviceFound = false;
-      }
-    }
-    return client;
-  }
 }