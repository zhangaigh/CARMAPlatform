#!/bin/bash

#  Copyright (C) 2018-2019 LEIDOS.
# 
#  Licensed under the Apache License, Version 2.0 (the "License"); you may not
#  use this file except in compliance with the License. You may obtain a copy of
#  the License at
# 
#  http://www.apache.org/licenses/LICENSE-2.0
# 
#  Unless required by applicable law or agreed to in writing, software
#  distributed under the License is distributed on an "AS IS" BASIS, WITHOUT
#  WARRANTIES OR CONDITIONS OF ANY KIND, either express or implied. See the
#  License for the specific language governing permissions and limitations under
#  the License.

USERNAME=usdotfhwastol
IMAGE=carma

cd "$(dirname "$0")"

echo ""
echo "##### CARMA Docker Image Build Script #####"
echo ""

<<<<<<< HEAD
FULL_VERSION_STRING=$("../engineering_tools/get-carma-version.sh")
=======
if [[ -z "$1" ]]; then
    FULL_VERSION_STRING=$("../engineering_tools/get-carma-version.sh")
else
    FULL_VERSION_STRING="$1"
fi
>>>>>>> 074ef14b

echo "Building docker image for CARMA version: $FULL_VERSION_STRING"
echo "Final image name: $USERNAME/$IMAGE:$FULL_VERSION_STRING"

cd ..
docker build --no-cache -t $USERNAME/$IMAGE:$FULL_VERSION_STRING \
    --build-arg VERSION="$FULL_VERSION_STRING" \
    --build-arg VCS_REF=`git rev-parse --short HEAD` \
    --build-arg BUILD_DATE=`date -u +”%Y-%m-%dT%H:%M:%SZ”` .

docker tag $USERNAME/$IMAGE:$FULL_VERSION_STRING $USERNAME/$IMAGE:latest

echo "Tagged $USERNAME/$IMAGE:$FULL_VERSION_STRING as $USERNAME/$IMAGE:latest"

echo ""
echo "##### CARMA Docker Image Build Done! #####"
<|MERGE_RESOLUTION|>--- conflicted
+++ resolved
@@ -23,15 +23,11 @@
 echo "##### CARMA Docker Image Build Script #####"
 echo ""
 
-<<<<<<< HEAD
-FULL_VERSION_STRING=$("../engineering_tools/get-carma-version.sh")
-=======
 if [[ -z "$1" ]]; then
     FULL_VERSION_STRING=$("../engineering_tools/get-carma-version.sh")
 else
     FULL_VERSION_STRING="$1"
 fi
->>>>>>> 074ef14b
 
 echo "Building docker image for CARMA version: $FULL_VERSION_STRING"
 echo "Final image name: $USERNAME/$IMAGE:$FULL_VERSION_STRING"
